import sys
import argparse
import os

import numpy as np
import pandas as pd

# The -3 cuts of the "bin/" of the path to this current file
path2modules = os.path.dirname(os.path.abspath(__file__))[:-3]
sys.path.append(path2modules)
import kpfcc.management as mn
import kpfcc.schedule as sc
import kpfcc.plot as pl
import kpfcc.io as io
# import kpfcc.onsky as sk
import kpfcc.tracking as tk
from kpfcc import DATADIR

parser = argparse.ArgumentParser(description='Generate schedules with KPF-CC v2')
# Required parameters
parser.add_argument('-d','--schedule_dates',action='append',help='Date(s) to be scheduled; \
                            string in format YYYY-MM-DD. Use a -d flag between each date.')
parser.add_argument('-f','--folder', help='Folder to save all outputs',
                            default=os.environ["KPFCC_SAVE_PATH"])
parser.add_argument('-obs','--observatory', help='Astropy query-able name for observatory',
                            default='Keck Observatory')
# Optional parameters - High Level
parser.add_argument('-a','--run_scheduler', help='Turn off the autoscheduler', action='store_false')
parser.add_argument('-p','--run_plots', help='Turn off the plotting', action='store_false')
parser.add_argument('-r','--run_round_two', help='Run the bonus round', action='store_true')
parser.add_argument('-mB','--max_bonus', help='For round 2, the maximum bonus observations as a                  percentage of total request', type=int, default=0.5)
parser.add_argument('-ttp','--run_ttp', help='Turn off the TTP.', action='store_false')
parser.add_argument('-w','--run_weather_loss', help='If False, do not simulate weather', action='store_false')

# Optimal Allocation Flags - optional
parser.add_argument('-opt','--run_as_optimal_allocation', help='If True, run in optimal allocation mode', action='store_true')
parser.add_argument('-aes','--run_with_aesthetic', help='If True, run optimal allocation with aesthetic constraints', action='store_false')
parser.add_argument('-mQ','--max_quarters', help='The maximum quarters that can be allocated in optimal allocation', type=int, default=10)
parser.add_argument('-mN','--max_nights', help='The maximum unique nights on sky that can be allocated in optimal allocation', type=int, default=10)
parser.add_argument('-mR','--min_represented', help='The minimum times each quarter can be represented in the solution', type=int, default=1)
parser.add_argument('-aS','--allow_single_quarters', help='If True, in optimal allocation we can allocate single quarter nights.', action='store_false')
parser.add_argument('-mxC','--max_consecutive', help='In optimal allocation set max consecutive on sky nights allowed.', type=int, default=6)
parser.add_argument('-mnC','--min_consecutive', help='In optimal allocation set min consecutive off sky nights allowed.', type=int, default=200)
parser.add_argument('-mxB','--max_baseline', help='In optimal allocation set minimum days from start/end.', type=int, default=5)

# Optional parameters - Use Default 99% of the time
parser.add_argument('-smg','--solve_max_gap', help='Max gap between solution and ideal (%)',type=int, default=0.05)
parser.add_argument('-stl','--solve_time_limit', help='Max time spent optimizing (sec)',type=int, default=300)
parser.add_argument('-s','--slot_size', help='The slot size (minutes)', type=int, default=5)
parser.add_argument('-g','--show_gurobi', help='Turn on Gurobi console print', action='store_false')
parser.add_argument('-b','--run_backups', help='Turn on plot outputs', action='store_true')
parser.add_argument('-stmp','--build_starmaps', help='Turn on plot outputs', action='store_true')
args = parser.parse_args()

allowed_observatories = ['Keck Observatory']
if args.observatory not in allowed_observatories:
    print("WARNING: chosen observatory is not supported.")

manager = mn.data_admin(
                        # basic parameters
                        args.folder,
                        str(args.schedule_dates[0]),
                        args.observatory,
                        args.slot_size,
                        # files for running scheduler
                        # important to name files appropriately
                        os.path.join(args.folder, "inputs/requests.csv"),
                        os.path.join(args.folder, "inputs/twilight_times.csv"),
                        os.path.join(args.folder, "inputs/queryJumpDatabase.csv"),
                        os.path.join(args.folder, "inputs/allocation_schedule.txt"),
                        os.path.join(args.folder, "inputs/AccessMaps_" + str(args.slot_size) + "minSlots.txt"),
                        os.path.join(args.folder, "inputs/specialMaps_" + str(args.slot_size) + "minSlots.txt"),
                        os.path.join(args.folder, "inputs/zero_out.csv"),
                        os.path.join(args.folder, "inputs/NonQueueMap"  + str(args.slot_size) + ".txt"),
                        os.path.join(args.folder, "inputs/NonQueue.csv"),
                        args.run_weather_loss,
                        # parameters for running optimal allocation
                        args.run_as_optimal_allocation,
                        args.run_with_aesthetic,
                        args.max_quarters,
                        args.max_nights,
                        args.min_represented,
                        args.allow_single_quarters,
                        args.max_consecutive,
                        args.min_consecutive,
                        args.max_baseline,
                        os.path.join(args.folder, "inputs/whiteout_dates.txt"),
                        os.path.join(args.folder, "inputs/blackout_dates.txt"),
                        # flags for running gurobi
                        args.show_gurobi,
                        args.run_plots,
                        args.solve_time_limit,
                        args.solve_max_gap,
                        args.run_round_two,
                        args.max_bonus,
                        # files for plotting
                        os.path.join(args.folder, "/data/first_forecasts/"),
                        os.path.join(args.folder, "/outputs/" + str(args.schedule_dates[0]) + "/cadences/"),
                        os.path.join(args.folder, "inputs/turnOnOffDates.csv"),
                        os.path.join(args.folder, "inputs/cadenceTemplateFile.csv"),
                        os.path.join(args.folder, "outputs/" + str(args.schedule_dates[0]) + "/raw_combined_semester_schedule_Round2.txt"),
                        args.build_starmaps,
                        # files for ttp
                        os.path.join(args.folder, "inputs/NightlyStartStopTimes.csv"),
                        os.path.join(DATADIR,"bright_backups_frame.csv"),
                        os.path.join(DATADIR,"bright_backup_observability.csv")
                        )
manager.run_admin()

if args.run_scheduler:
    sc.run_kpfcc(manager)

if args.run_plots:
    forecast_frame = pd.read_csv(os.path.join(args.folder, "outputs/" + str(args.schedule_dates[0]) + "/raw_combined_semester_schedule_Round2.txt"))
    manager.combined_semester_schedule_stars = forecast_frame.values
    star_tracker = tk.StarTracker(manager)
<<<<<<< HEAD
    # io.report_allocation_stats(manager)
=======
#    io.report_allocation_stats(manager)
>>>>>>> dab58912
    pl.write_cadence_plot_files(manager)
    pl.run_plot_suite(star_tracker, manager)

if args.run_ttp:
    sk.run_ttp(manager)<|MERGE_RESOLUTION|>--- conflicted
+++ resolved
@@ -114,11 +114,7 @@
     forecast_frame = pd.read_csv(os.path.join(args.folder, "outputs/" + str(args.schedule_dates[0]) + "/raw_combined_semester_schedule_Round2.txt"))
     manager.combined_semester_schedule_stars = forecast_frame.values
     star_tracker = tk.StarTracker(manager)
-<<<<<<< HEAD
-    # io.report_allocation_stats(manager)
-=======
 #    io.report_allocation_stats(manager)
->>>>>>> dab58912
     pl.write_cadence_plot_files(manager)
     pl.run_plot_suite(star_tracker, manager)
 
