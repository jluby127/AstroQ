"""
Module defining the admin object, which stores, manipulates, and passes information across
all requests easily.

Example usage:
    import admin_functions as af
"""
import os
import math

import numpy as np
import pandas as pd
from astropy.time import Time
from astropy.time import TimeDelta
from configparser import ConfigParser
from types import SimpleNamespace
import logging
logs = logging.getLogger(__name__)

# from kpfcc import DATADIR
DATADIR = os.path.join(os.path.dirname(os.path.dirname(__file__)),'data')
import kpfcc.history as hs
import kpfcc.access as ac
import kpfcc.maps as mp

class data_admin(object):
    """A Data Admin object, from which we can easily pass around information.

    Args:
        - config_path (str) = the path and file name to the config.ini file.
        - current_day (str) = the calendar date of the night to produce a script. Format: YYYY-MM-DD.
    Returns:
        None
    """

    def __init__(self, config_path):

        config = ConfigParser()
        config.read(config_path)

        self.upstream_path = eval(config.get('required', 'folder'), {"os": os})

        self.current_day = str(config.get('required', 'current_day'))
        self.semester_directory = self.upstream_path
        self.reports_directory = self.upstream_path + 'reports/'
        self.observatory = config.get('required', 'observatory')

        self.slot_size = int(config.get('other', 'slot_size'))
        self.n_quarters_in_night = int(config.get('other', 'quarters_in_night'))
        self.n_hours_in_night = int(config.get('other', 'hours_in_night'))
        self.daily_starting_time = str(config.get('other', 'daily_starting_time'))
        self.daily_ending_time  = f"{(int(self.daily_starting_time.split(':')[0]) + self.n_hours_in_night) % 24:02d}:{int(self.daily_starting_time.split(':')[1]):02d}"

        # self.allocation_file = os.path.join(self.semester_directory, "inputs/allocation_schedule.txt")
        self.allocation_file = str(config.get('oia', 'allocation_file'))
<<<<<<< HEAD
        logs.debug("Using allocation map as defined in: ", self.allocation_file)
        self.requests_frame = pd.read_csv(os.path.join(self.semester_directory, "inputs/Requests.csv"))
        self.twilight_frame = pd.read_csv(os.path.join(self.semester_directory, "inputs/twilight_times.csv"), parse_dates=True)
=======
        print("Using allocation map as defined in: ", self.allocation_file)
>>>>>>> bf09e004
        self.past_database_file = os.path.join(self.semester_directory, "inputs/queryJumpDatabase.csv")
        # self.accessibilities_file = os.path.join(self.semester_directory, "inputs/accessibilities_" + str(self.slot_size) + "minSlots.json")
        self.special_map_file = os.path.join(self.semester_directory, "inputs/specialMaps_" + str(self.slot_size) + "minSlots.txt")
        self.zero_out_file = os.path.join(self.semester_directory, "inputs/zero_out.csv")
        self.nonqueue_map_file = os.path.join(self.semester_directory, "inputs/NonQueueMap"  + str(self.slot_size) + ".txt")
        self.nonqueue_file = os.path.join(self.semester_directory, "inputs/NonQueueMap.csv")

        self.random_seed = int(config.get('options', 'random_seed'))
        np.random.seed(self.random_seed)
        self.run_weather_loss = eval(config.get('options', 'run_weather_loss'))#.strip().lower() == "true"

        self.run_optimal_allocation = config.get('oia', 'run_optimal_allocation').strip().lower() == "true"
        self.include_aesthetic = config.get('oia', 'run_with_aesthetics').strip().lower() == "true"
        self.max_quarters = int(config.get('oia', 'maximum_allocated_quarters'))
        self.max_unique_nights = int(config.get('oia', 'maximum_allocated_nights'))
        self.min_represented = 5
        self.whiteout_file = os.path.join(self.semester_directory, "inputs/whiteout_dates.csv")
        self.blackout_file = os.path.join(self.semester_directory, "inputs/blackout_dates.csv")
        self.allow_single_quarters = config.get('oia', 'allow_single_quarter_allocations').strip().lower() == "true"
        self.max_consecutive = int(config.get('oia', 'maximum_consecutive_onsky'))
        self.min_consecutive = int(config.get('oia', 'minimum_consecutive_offsky'))
        self.max_baseline = int(config.get('oia', 'maximum_baseline'))

        self.DATADIR = DATADIR
        self.gurobi_output = config.get('gurobi', 'show_gurobi_output').strip().lower() == "true"
        self.plot_results = config.get('options', 'run_plots').strip().lower() == "true"
        self.run_plots = config.get('options', 'run_plots').strip().lower() == "true"
        self.solve_time_limit = int(config.get('gurobi', 'max_solve_time'))
        self.solve_max_gap = float(config.get('gurobi', 'max_solve_gap'))

        self.run_scheduler = config.get('options', 'run_scheduler').strip().lower() == "true"
        self.run_ttp = config.get('options', 'run_ttp').strip().lower() == "true"
        self.run_round_two = config.get('options', 'run_bonus_round').strip().lower() == "true"
        self.max_bonus = float(config.get('other', 'maximum_bonus_size'))

        self.folder_forecasts = os.path.join(self.semester_directory, "/data/first_forecasts/")
        self.turn_on_off_file = os.path.join(self.semester_directory, "inputs/turnOnOffDates.csv")
        self.starmap_template_filename = os.path.join(self.semester_directory, "inputs/cadenceTemplateFile.csv")
        self.build_starmaps = config.get('other', 'build_starmaps').strip().lower() == "true"

        self.nightly_start_stop_times_file = os.path.join(self.semester_directory, "inputs/nightly_start_stop_times.csv")
        self.run_backup_scripts = config.get('other', 'generate_backup_script').strip().lower() == "true"
        self.backup_file = os.path.join(DATADIR,"bright_backups_frame.csv")
        self.backup_observability_file = os.path.join(DATADIR,"bright_backup_observability.csv")

    def run_admin(self):
        """
        Given today's date, collate all important information about the semester.
        """
        # build out some paths here, so that if current_day changes due to request_set.json file, it is reflected properly
        self.requests_frame = pd.read_csv(os.path.join(self.semester_directory, "inputs/Requests.csv"))
        self.twilight_frame = pd.read_csv(os.path.join(self.semester_directory, "inputs/twilight_times.csv"), parse_dates=True)

        self.output_directory = self.upstream_path  + "outputs/" + str(self.current_day) + "/"
        self.folder_cadences = os.path.join(self.semester_directory, "/outputs/" + str(self.current_day) + "/cadences/")
        self.future_forecast = os.path.join(self.semester_directory, "outputs/" + str(self.current_day) + "/raw_combined_semester_schedule_Round2.txt")
        # Suggest your output directory be something so that it doesn't autosave
        # to the same directory as the run files and crowds up the GitHub repo.
        check = os.path.isdir(self.output_directory)
        if not check:
            os.makedirs(self.output_directory)
            file = open(self.output_directory + "runReport.txt", "w") # later append to this file
            file.close()

        # Get semester parameters and define important quantities
        self.database_info_dict = hs.build_past_history(self.past_database_file, self.requests_frame, self.twilight_frame)
        self.slots_needed_for_exposure_dict = self.build_slots_required_dictionary()

        semester_start_date, semester_end_date, semester_length, semester_year, semester_letter = \
            get_semester_info(self.current_day)
        all_dates_dict, all_dates_array = build_date_dictionary(semester_start_date, semester_length)
        n_nights_in_semester = len(all_dates_dict) - all_dates_dict[self.current_day]
<<<<<<< HEAD
        logs.debug("Total semester length: ", semester_length)
        logs.debug("There are " + str(n_nights_in_semester) + " calendar nights remaining in the semester.")
=======
        print("Total semester length (days): ", semester_length)
        print("There are " + str(n_nights_in_semester) + " calendar nights remaining in the semester.")
>>>>>>> bf09e004

        # Compute slot grid sizes
        n_slots_in_quarter = int(((self.n_hours_in_night*60)/self.n_quarters_in_night)/self.slot_size)
        n_slots_in_night = n_slots_in_quarter*self.n_quarters_in_night
        n_slots_in_semester = n_slots_in_night*n_nights_in_semester

        # Define the slot and night represents the today's date
        today_starting_slot = all_dates_dict[self.current_day]*n_slots_in_night
        today_starting_night =  all_dates_dict[self.current_day]
        logs.debug("There are " + str(n_slots_in_semester) + " slots remaining in the semester.")

        self.semester_start_date = semester_start_date
        self.semester_length = semester_length
        self.all_dates_dict = all_dates_dict
        self.all_dates_array = all_dates_array
        self.n_slots_in_night = n_slots_in_night
        self.n_nights_in_semester = n_nights_in_semester
        self.n_slots_in_semester = n_slots_in_semester
        self.today_starting_slot = today_starting_slot
        self.today_starting_night = today_starting_night
        self.semester_grid = np.arange(0, self.n_nights_in_semester, 1)
        self.quarters_grid = np.arange(0, self.n_quarters_in_night, 1)

        self.twilight_map_remaining_2D = mp.compute_twilight_map(self)
        self.available_slots_in_each_night = np.sum(self.twilight_map_remaining_2D, axis=1)

        # When running a normal schedule, include the observatory's allocation map
        if self.run_optimal_allocation == False:
                weather_diff_remaining, allocation_map_1D, allocation_map_2D, weathered_map = \
                                    mp.prepare_allocation_map(self)
        else:
            # When running the optimal allocation, all dates are possible except for those specifically blacked out
            # Weather arrays are zeros since no weather losses are modeled
            weather_diff_remaining = np.zeros(self.n_nights_in_semester, dtype='int')
            weathered_map = np.zeros((self.n_nights_in_semester, self.n_slots_in_night), dtype='int')

            # allocation maps are ones because all nights are possible to be allocated
            allocation_map_1D = np.ones(self.n_slots_in_semester, dtype='int')
            allocation_map_2D = np.ones((self.n_nights_in_semester, self.n_slots_in_night), dtype='int')

        self.weather_diff_remaining = weather_diff_remaining
        self.allocation_map_1D = allocation_map_1D
        self.allocation_map_2D = allocation_map_2D
        self.weathered_map = weathered_map
        if np.sum(self.weather_diff_remaining) == 0:
            self.weathered_days = []
        else:
            self.weathered_days = np.where(np.any(self.weather_diff_remaining == 1, axis=1))[0]

    def build_slots_required_dictionary(self, always_round_up_flag=False):
        """
        Computes the slots needed for a given exposure for all requests.
        When always_round_up_flag is false, we can round up or down.
        Example: with 5 minute slot sizes, we want a 6 minute exposure to only require one slot
                (round down) as opposed to 2 slots (round up)

        Args:
            manager (obj): a data_admin object
            always_round_up_flag (boolean): if true, slots needed is always larger than exposure_time
        """
<<<<<<< HEAD
        logs.info("Determining slots needed for exposures.")
=======
>>>>>>> bf09e004
        # schedule multi-shots and multi-visits as if a single, long exposure.
        # When n_shots and n_visits are both 1, this reduces down to just the stated exposure time.
        slots_needed_for_exposure_dict = {}
        for n,row in self.requests_frame.iterrows():
            name = row['starname']
            exposure_time = row['exptime']*row['n_exp'] + 45*(row['n_exp'] - 1)
            slots_needed_for_exposure_dict[name] = compute_slots_required_for_exposure(exposure_time, self.slot_size, always_round_up_flag)
        return slots_needed_for_exposure_dict

def get_semester_info(current_day):
    """
    Given today's date, return information about the semester we are currently in.

    Args:
        manager (obj): a data_admin object
    """
    year_flag = False
    # "A" semester runs from Feb 01 through July 31
    if current_day[5:7] in ['02', '03', '04', '05', '06', '07']:
        semester_letter = 'A'
    # "B" semester runs from Aug 1 through Jan 01
    elif current_day[5:7] in ['08', '09', '10', '11', '12', '01']:
        semester_letter = 'B'
        if current_day[5:7] == '01':
            year_flag = True
    else:
        logs.critical("Invalid date. Exiting.") # critical
        return None
    semester_year = current_day[:4]

    if semester_letter == 'A':
        semester_start_date = semester_year + '-02-01'
        semester_end_date = semester_year + '-07-31'
        # check if this is a leap year
        this_year = 2024
        year_limit = 2034
        # Note from Jack Lubin in the year 2024: The year 2034 is arbitrary. In this year,
        # you, the current queue manager, will have to update this line for another 10 years.
        # I could have extended this thousands of years in the future, but thought it would be more
        # fun if one day this line breaks, and every 10 years and someone manually updates it.
        # If/when you need to update it, please send me an email because I'd like to know that Keck
        # is still using this software! Also when you update the line, please sign the list of
        # queue managers below:
        #
        # --------------------------
        # KPF-CC Queue Managers:
        # --------------------------
        # 2024 - Jack Lubin
        # 2034 - your_name_here
        # --------------------------
        if int(semester_year) > year_limit:
<<<<<<< HEAD
            logs.critical("Time to update the leap year array!!! See line 255 in management.py!!!")
=======
            print("Time to update the leap year array!!! See the get_semester_info function in management.py!!!")
>>>>>>> bf09e004
            semester_length = 0
        elif int(semester_year) in np.arange(this_year, year_limit, 4):
            semester_length = 182
        else:
            semester_length = 181
    elif semester_letter == 'B':
        if year_flag:
            semester_start_date = str(int(semester_year) - 1) + '-08-01'
            semester_end_date = semester_year + '-01-31'
        else:
            semester_start_date = semester_year + '-08-01'
            semester_end_date = str(int(semester_year) + 1) + '-01-31'
        semester_length = 184
    else:
        logs.critical("Unrecognized semester letter designation!")
        semester_start_date = semester_year + '-01-01'
        semester_end_date = str(semester_year)+ '-01-01'
        semester_length = 0
    return semester_start_date, semester_end_date, semester_length, semester_year, semester_letter

def build_date_dictionary(semester_start_date, semester_length):
    """
    Builds a dictionary where keys are the calendar dates within the semester and values are the
    corresponding day numbers of the semester.

    Args:
        semester_start_date (str): the first day of the semester, format YYYY-MM-DD
        semester_length (int): the number of days in the full semester
    """
    all_dates = {}
    date_formal = Time(semester_start_date, format='iso',scale='utc')
    date = str(date_formal)[:10]
    all_dates[date] = 0
    for i in range(1, semester_length):
        date_formal += TimeDelta(1,format='jd')
        date = str(date_formal)[:10]
        all_dates[date] = i
    return all_dates, list(all_dates.keys())

def compute_slots_required_for_exposure(exposure_time, slot_size, always_round_up_flag):
    slot_size = slot_size * 60 # converting to seconds
    if always_round_up_flag:
        slots_needed_for_exposure = math.ceil(exposure_time/slot_size)
    else:
        if exposure_time > slot_size:
            slots_needed_for_exposure = int(round(exposure_time/slot_size))
        else:
            slots_needed_for_exposure = 1
    return slots_needed_for_exposure

def get_gap_filler_targets(manager):
    """
    Using the results of the two rounds of scheduling, determine what is different between them,
    i.e. which targets were added in Round 2

    Args:
        manager (obj): a data_admin object

    Returns:
        None
    """
    round1_results = manager.output_directory + 'raw_combined_semester_schedule_Round1.txt'
    round2_results = manager.output_directory + 'raw_combined_semester_schedule_Round2.txt'
    if os.path.exists(round1_results) and os.path.exists(round2_results):
        scheduleR1 = np.loadtxt(round1_results, delimiter=',', dtype=str)
        scheduleR2 = np.loadtxt(round2_results, delimiter=',', dtype=str)
        new = scheduleR2[manager.all_dates_dict[manager.current_day]]
        old = scheduleR1[manager.all_dates_dict[manager.current_day]]
        gap_fillers = [x for x in new if x not in old]
    else:
        gap_fillers = []
    np.savetxt(manager.output_directory + 'Round2_Requests.txt', gap_fillers, delimiter=',', fmt="%s")

def prepare_new_semester(config_path):

    config = ConfigParser()
    config.read(config_path)
    little_manager = SimpleNamespace()

    # Set up important variables
    # -----------------------------------------------------------------------------------------
    little_manager.current_day = str(config.get('required', 'current_day'))
    little_manager.run_optimal_allocation = config.get('oia', 'run_optimal_allocation').strip().lower() == "true"

    little_manager.upstream_path = eval(config.get('required', 'folder'), {"os": os})
    little_manager.observatory = config.get('required', 'observatory')

    little_manager.slot_size = int(config.get('other', 'slot_size'))
    little_manager.n_quarters_in_night = int(config.get('other', 'quarters_in_night'))
    little_manager.n_hours_in_night = int(config.get('other', 'hours_in_night'))
    little_manager.daily_starting_time = str(config.get('other', 'daily_starting_time'))
    little_manager.daily_ending_time  = f"{(int(little_manager.daily_starting_time.split(':')[0]) + little_manager.n_hours_in_night) % 24:02d}:{int(little_manager.daily_starting_time.split(':')[1]):02d}"
<<<<<<< HEAD

=======
>>>>>>> bf09e004
    little_manager.requests_frame = pd.read_csv(os.path.join(little_manager.upstream_path, "inputs/Requests.csv"))
    try:
        little_manager.nonqueue_frame = pd.read_csv(os.path.join(little_manager.upstream_path, "inputs/NonQueueMap"  + str(little_manager.slot_size) + ".csv"))
    except:
        logs.warning("There are no times reserved for non-queue observations.")
        little_manager.nonqueue_frame = None

    little_manager.semester_start_date, little_manager.semester_end_date, little_manager.semester_length, little_manager.semester_year, little_manager.semester_letter = get_semester_info(little_manager.current_day)
    little_manager.all_dates_dict, little_manager.all_dates_array = build_date_dictionary(little_manager.semester_start_date, little_manager.semester_length)
    little_manager.n_nights_in_semester = len(little_manager.all_dates_dict) - little_manager.all_dates_dict[little_manager.current_day]

    # Create the template file for the cadence plots including true weather map
    # -----------------------------------------------------------------------------------------
    logs.info("Generate the cadence plot template file.")
    dateslist = []
    quarterlist = []
    for d in range(len(little_manager.all_dates_array)):
        for q in range(4):
            dateslist.append(little_manager.all_dates_array[d])
            quarterlist.append(0.5+q)
    falselist = [False]*len(dateslist)
    template_frame = pd.DataFrame({'Date':dateslist, 'Quarter':quarterlist,'Allocated':falselist,'Weathered':falselist})
    template_frame.to_csv(little_manager.upstream_path + 'inputs/cadenceTemplateFile.csv', index=False)

    # Compute twilight times for this semester once and save as csv
    # -----------------------------------------------------------------------------------------
    logs.info("Computing twilight times for the semester.")
    twilight_frame = ac.generate_twilight_times(little_manager.all_dates_array)
    twilight_frame.to_csv(little_manager.upstream_path + 'inputs/twilight_times.csv', index=False)

<<<<<<< HEAD
    # Create the json file containing the accessiblity for each target (elevation + moon safe)
    # -----------------------------------------------------------------------------------------
    logs.info("Computing access maps for all stars.")
    little_manager.accessibilities_file = os.path.join(little_manager.upstream_path, "inputs/accessibilities_" + str(little_manager.slot_size) + "minSlots.json")
    default_access_maps = ac.construct_access_dict(little_manager)

=======
>>>>>>> bf09e004
    # Create the csv file containing the turn on and turn off dates for each target in each quarter
    # -----------------------------------------------------------------------------------------
    ########### code goes here, use the separation slots between quarters and sum access maps

    if little_manager.run_optimal_allocation == False:
        little_manager.allocation_file = os.path.join(little_manager.upstream_path, "inputs/Observatory_Allocation.csv")
        if os.path.exists(little_manager.allocation_file):
            allocation = mp.format_keck_allocation_info(little_manager.allocation_file)
            allocation_binary = mp.convert_allocation_info_to_binary(little_manager, allocation)
        else:
<<<<<<< HEAD
            logs.critical("No Keck Observatory instruments schedule found. See https://www2.keck.hawaii.edu/observing/keckSchedule/queryForm.php to download and then try again.")
=======
            print("No Keck Observatory instruments schedule found. See https://www2.keck.hawaii.edu/observing/keckSchedule/queryForm.php to download, then save as filename /inputs/Observatory_Allocation.csv, and then try to prepare again.")
>>>>>>> bf09e004
<|MERGE_RESOLUTION|>--- conflicted
+++ resolved
@@ -53,13 +53,7 @@
 
         # self.allocation_file = os.path.join(self.semester_directory, "inputs/allocation_schedule.txt")
         self.allocation_file = str(config.get('oia', 'allocation_file'))
-<<<<<<< HEAD
         logs.debug("Using allocation map as defined in: ", self.allocation_file)
-        self.requests_frame = pd.read_csv(os.path.join(self.semester_directory, "inputs/Requests.csv"))
-        self.twilight_frame = pd.read_csv(os.path.join(self.semester_directory, "inputs/twilight_times.csv"), parse_dates=True)
-=======
-        print("Using allocation map as defined in: ", self.allocation_file)
->>>>>>> bf09e004
         self.past_database_file = os.path.join(self.semester_directory, "inputs/queryJumpDatabase.csv")
         # self.accessibilities_file = os.path.join(self.semester_directory, "inputs/accessibilities_" + str(self.slot_size) + "minSlots.json")
         self.special_map_file = os.path.join(self.semester_directory, "inputs/specialMaps_" + str(self.slot_size) + "minSlots.txt")
@@ -132,13 +126,8 @@
             get_semester_info(self.current_day)
         all_dates_dict, all_dates_array = build_date_dictionary(semester_start_date, semester_length)
         n_nights_in_semester = len(all_dates_dict) - all_dates_dict[self.current_day]
-<<<<<<< HEAD
         logs.debug("Total semester length: ", semester_length)
         logs.debug("There are " + str(n_nights_in_semester) + " calendar nights remaining in the semester.")
-=======
-        print("Total semester length (days): ", semester_length)
-        print("There are " + str(n_nights_in_semester) + " calendar nights remaining in the semester.")
->>>>>>> bf09e004
 
         # Compute slot grid sizes
         n_slots_in_quarter = int(((self.n_hours_in_night*60)/self.n_quarters_in_night)/self.slot_size)
@@ -199,10 +188,7 @@
             manager (obj): a data_admin object
             always_round_up_flag (boolean): if true, slots needed is always larger than exposure_time
         """
-<<<<<<< HEAD
         logs.info("Determining slots needed for exposures.")
-=======
->>>>>>> bf09e004
         # schedule multi-shots and multi-visits as if a single, long exposure.
         # When n_shots and n_visits are both 1, this reduces down to just the stated exposure time.
         slots_needed_for_exposure_dict = {}
@@ -254,11 +240,7 @@
         # 2034 - your_name_here
         # --------------------------
         if int(semester_year) > year_limit:
-<<<<<<< HEAD
             logs.critical("Time to update the leap year array!!! See line 255 in management.py!!!")
-=======
-            print("Time to update the leap year array!!! See the get_semester_info function in management.py!!!")
->>>>>>> bf09e004
             semester_length = 0
         elif int(semester_year) in np.arange(this_year, year_limit, 4):
             semester_length = 182
@@ -351,10 +333,7 @@
     little_manager.n_hours_in_night = int(config.get('other', 'hours_in_night'))
     little_manager.daily_starting_time = str(config.get('other', 'daily_starting_time'))
     little_manager.daily_ending_time  = f"{(int(little_manager.daily_starting_time.split(':')[0]) + little_manager.n_hours_in_night) % 24:02d}:{int(little_manager.daily_starting_time.split(':')[1]):02d}"
-<<<<<<< HEAD
-
-=======
->>>>>>> bf09e004
+
     little_manager.requests_frame = pd.read_csv(os.path.join(little_manager.upstream_path, "inputs/Requests.csv"))
     try:
         little_manager.nonqueue_frame = pd.read_csv(os.path.join(little_manager.upstream_path, "inputs/NonQueueMap"  + str(little_manager.slot_size) + ".csv"))
@@ -385,15 +364,9 @@
     twilight_frame = ac.generate_twilight_times(little_manager.all_dates_array)
     twilight_frame.to_csv(little_manager.upstream_path + 'inputs/twilight_times.csv', index=False)
 
-<<<<<<< HEAD
     # Create the json file containing the accessiblity for each target (elevation + moon safe)
     # -----------------------------------------------------------------------------------------
     logs.info("Computing access maps for all stars.")
-    little_manager.accessibilities_file = os.path.join(little_manager.upstream_path, "inputs/accessibilities_" + str(little_manager.slot_size) + "minSlots.json")
-    default_access_maps = ac.construct_access_dict(little_manager)
-
-=======
->>>>>>> bf09e004
     # Create the csv file containing the turn on and turn off dates for each target in each quarter
     # -----------------------------------------------------------------------------------------
     ########### code goes here, use the separation slots between quarters and sum access maps
@@ -404,8 +377,4 @@
             allocation = mp.format_keck_allocation_info(little_manager.allocation_file)
             allocation_binary = mp.convert_allocation_info_to_binary(little_manager, allocation)
         else:
-<<<<<<< HEAD
-            logs.critical("No Keck Observatory instruments schedule found. See https://www2.keck.hawaii.edu/observing/keckSchedule/queryForm.php to download and then try again.")
-=======
-            print("No Keck Observatory instruments schedule found. See https://www2.keck.hawaii.edu/observing/keckSchedule/queryForm.php to download, then save as filename /inputs/Observatory_Allocation.csv, and then try to prepare again.")
->>>>>>> bf09e004
+            logs.critical("No Keck Observatory instruments schedule found. See https://www2.keck.hawaii.edu/observing/keckSchedule/queryForm.php to download and then try again.")