"""
Module for preparing the benchmark tests

"""
import json
import os
import sys
import numpy as np
import matplotlib.pyplot as pt
import pandas as pd
import math
from configparser import ConfigParser
from argparse import Namespace

import kpfcc.request as rq
import kpfcc.driver as dr

# In the paper, we used random seed = 24.
np.random.seed(24)
<<<<<<< HEAD
=======

def do_benchmark_files_exist(config_path, shortcut=0):

    config = ConfigParser()
    config.read(config_path)
    path2dir = eval(config.get('required', 'folder'), {"os": os})# + "/inputs/"
    current_day = config.get('required', 'current_day')

    if os.path.exists(path2dir + "inputs/Requests_all.csv"):
        print("Pulling previously generated toy_model.csv")
        tmp_request = pd.read_csv(path2dir + "inputs/Requests_all.csv")
        tmp_request.to_csv(path2dir + "inputs/Requests.csv")
    else:
        print("Requests_all.csv file not found, generating a new one.")
        build_toy_model_from_paper(savepath=path2dir+"inputs/",shortcut=shortcut)

    print("Checking if semester has been prepared.")
    if os.path.exists(path2dir + "inputs/twilight_times.csv"):
        print("Yes semester is prepped.")
    else:
        print("Semester not prepped, doing so now.")
        args1 = Namespace(config_file=config_path)
        dr.kpfcc_prep(args1)

    if os.path.exists(path2dir +"/outputs/" + current_day + "/request_set.json"):
        print("Pulling previously generated toy_model.json")
    else:
        print("request_set.json file not found, generating a new one.")
        print("Note: this could take some time, depending on your machine's specs.")
        args2 = Namespace(config_file=config_path)
        dr.kpfcc_build(args2)
        print("request_set.json file is written. Proceed with benchmarking")

    return path2dir# + "outputs/toy_model.json"

>>>>>>> a0c39791
def getDec(maxDec=75, minDec=-30):
    '''
    Randomly draw a declination from cosine i distribution between two values.
    The default min/max declination values are chosen based on favorable viewing from Hawaii.
    '''
    mincosdec = np.cos((90+maxDec)*(np.pi/180.))
    maxcosdec = np.cos((90+minDec)*(np.pi/180.))
    cosdec = np.random.uniform(mincosdec, maxcosdec)
    dec = (np.arccos(cosdec)*(180./np.pi))-90
    return dec

def stars_in_program(program, total_hours):
    '''
    Determine how many stars should be in a program based on that program's observing strategy and
    it's awarded time.
    '''
    e = program[1]
    n = program[2]
    v = program[3]
    total_time = (e*n*v)/3600
    n_stars = int(np.round(total_hours/total_time,0))
    return n_stars

def firstN_Requests(nstar, request_set, request_file):
    '''
    Cut down the large RequestSet's number of requests into a smaller number.
    Useful for benchmarking astroq's performance as a function of number of requests.
    Note: Setting nstar < 250 will remove requests that are part of the standard toy model. This
          set of requests is designed to mimic a real semester and is paired to match the total "awarded" time
          in the Real2024B and Random allocation maps.
    '''

    unique_stars = list(set(request_set.observability.id))
    unique_stars.sort()
    keep_stars = unique_stars[:nstar]

    mask1 = request_set.observability['id'].isin(keep_stars)
    mask2 = request_set.strategy['id'].isin(keep_stars)

    request_set.observability = request_set.observability[mask1]
    request_set.observability.reset_index(inplace=True, drop=True)
    request_set.strategy = request_set.strategy[mask2]
    request_set.strategy.reset_index(inplace=True, drop=True)

    request_frame = pd.read_csv(request_file)
    request_frame.sort_values(by='starname', inplace=True)
    request_frame.reset_index(inplace=True, drop=True)
    request_frame = request_frame[:nstar]
    request_frame.to_csv(request_file[:-8] + ".csv", index=False)

    return request_set

def set_nSlots_singles(nslot, request_set, start_row=250):
    '''
    Change the number of slots required to complete one request of the extra single shot requests.
    Useful for benchmarking astroq's performance as a function of # of Slots to Complete Request

    star_row is set to 250 because this is the first row of the extra single shot requests. We don't
    want to apply this logic to any of the standard toy model requests.
    '''
    request_set.strategy.loc[request_set.strategy.iloc[start_row:].index, 't_visit'] = nslot
    return request_set

def build_toy_model_from_paper(hours_per_program = 100, plot = False, savepath = "", shortcut=0):
    if not os.path.exists(savepath):
        os.makedirs(savepath)

    # order: cadences, exptime, nobs, visits
    program0 = [1, 300, 40, 1] # APF-50
    program1 = [5, 600, 20, 1] # TKS
    program2 = [15, 1200, 10, 1] # bi-weekly
    program3 = [1, 300, 8, 5] # Intra
    program4 = [1, 300, 40, 1] # Constrained
    program5 = [1, 3600, 1, 1] # Singles
    program6 = [1, 300, 1, 1] # Singles to serve as extra; one slot as placeholder, later will edit.
    all_programs = [program0, program1, program2, program3, program4, program5, program6]

    # Compute stats for the paper's table
    stars_per_program = []
    total_stars = 0
    prog_numb = []
    prog_nobs = []
    prog_inter = []
    prog_visits = []
    prog_intra = []
    prog_nexp = []
    prog_exptime = []
    prog_nstars = []
    prog_nexpos = []
    prog_nslots = []
    prog_award = []
    for p in range(len(all_programs)):
        nights = all_programs[p][2]
        inter = all_programs[p][0]
        viz = all_programs[p][3]
        exptime = all_programs[p][1]

        prog_numb.append(p)
        prog_nobs.append(nights)
        prog_inter.append(inter)
        prog_visits.append(viz)
        if viz == 1:
            prog_intra.append(0)
        else:
            prog_intra.append(1)
        prog_nexp.append(1)
        prog_exptime.append(exptime)

        # First six programs get a number of stars to fill their allocation and observing strategy
        # Program 6 is the extra requests
        if p <= 5:
            n_stars = stars_in_program(all_programs[p], hours_per_program)
        else:
            n_stars = 1350
        prog_nstars.append(n_stars)
        prog_nexpos.append(n_stars*viz*nights)
        prog_nslots.append(n_stars*viz*nights*int(exptime/300))
        prog_award.append(np.round((n_stars*viz*nights*exptime)/3600,1))
        all_programs[p].append(n_stars)
        total_stars += n_stars

    prog_info = pd.DataFrame({"Program #":prog_numb,
                            "# Nights":prog_nobs,
                            "Inter Cadence":prog_inter,
                            "# Visits":prog_visits,
                            "Intra Cadence":prog_intra,
                            "# Exposures":prog_nexp,
                            "Exp Time":prog_exptime,
                            "# Stars":prog_nstars,
                            "Total Exposures":prog_nexpos,
                            "Total Slots":prog_nslots,
                            "Award":prog_award,
                            })
    prog_info.to_csv(savepath + "toy_model_program_info.csv", index=False)

    # Randomly generate the RA/Decs for these stars
    starname = []
    program_code = []
    RA = []
    Dec = []
    exposure_times = []
    internight_cadences = []
    intranight_cadences = []
    visits_per_night_max = []
    visits_per_night_min = []
    unique_nights = []
    exposures_per_visit = []
    timecounter = 0
    slotcounter = 0
    starcounter = 0
    for p in range(len(all_programs)):
        for s in range(all_programs[p][4]):
            starname.append("Star" + f"{starcounter:04d}")
            starcounter += 1
            program_code.append("Program" + str(p))
            # Program 4 is the constrained to roughly the Kepler field
            if p==4:
                tmpra = np.random.uniform(18*15, 20*15)
                tmpdec = np.random.uniform(40, 50)
            else:
                tmpra = np.random.uniform(18*15, ((20*15)+180))
                tmpdec = getDec()
            if tmpra > 360:
                tmpra -= 360
            RA.append(tmpra)
            Dec.append(tmpdec)
            exposure_times.append(all_programs[p][1])
            exposures_per_visit.append(1)
            visits_per_night_max.append(all_programs[p][3])
            if all_programs[p][3] == 5:
                visits_per_night_min.append(3)
            else:
                visits_per_night_min.append(1)
            unique_nights.append(all_programs[p][2])
            internight_cadences.append(all_programs[p][0])
            if all_programs[p][3] == 1:
                intranight_cadences.append(0)
            else:
                intranight_cadences.append(1)
            timecounter += ((all_programs[p][1]*all_programs[p][3]*all_programs[p][2])/3600)
            slotcounter += ((all_programs[p][1]*all_programs[p][3]*all_programs[p][2])/300)

    toy_requests = pd.DataFrame({'starname':starname, 'program':program_code, 'ra':RA, 'dec':Dec,
                                'exptime':exposure_times,
                                'n_exp':exposures_per_visit,
                                'n_intra_max':visits_per_night_max,
                                'n_intra_min':visits_per_night_min,
                                'n_inter_max':unique_nights,
                                'tau_inter':internight_cadences,
                                'tau_intra':intranight_cadences
                                })

    if plot:
        # Plot out the stars on the sky
        for i in range(len(all_programs), 0, -1):
            filt = toy_requests[toy_requests['program'] == 'Program' + str(i)]
            if i < 5 and i != 4:
                c = 'b'
            elif i == 4:
                c = 'r'
            else:
                c = 'g'
            pt.plot(filt['ra'], filt['dec'], 'o', color=c)
        pt.xlim(0,360)
        pt.ylim(-40,90)
        pt.show()
    import pdb;pdb.set_trace()
    if shortcut is not None:
        toy_requests = toy_requests[:shortcut]
<<<<<<< HEAD
    toy_requests.to_csv(savepath  + "Requests.csv", index=False)
=======
    toy_requests.to_csv(savepath + "Requests_all.csv", index=False)
    toy_requests.to_csv(savepath + "Requests.csv", index=False)
>>>>>>> a0c39791

    print("The toy model is defined! Happy benchmarking.")<|MERGE_RESOLUTION|>--- conflicted
+++ resolved
@@ -17,44 +17,7 @@
 
 # In the paper, we used random seed = 24.
 np.random.seed(24)
-<<<<<<< HEAD
-=======
-
-def do_benchmark_files_exist(config_path, shortcut=0):
-
-    config = ConfigParser()
-    config.read(config_path)
-    path2dir = eval(config.get('required', 'folder'), {"os": os})# + "/inputs/"
-    current_day = config.get('required', 'current_day')
-
-    if os.path.exists(path2dir + "inputs/Requests_all.csv"):
-        print("Pulling previously generated toy_model.csv")
-        tmp_request = pd.read_csv(path2dir + "inputs/Requests_all.csv")
-        tmp_request.to_csv(path2dir + "inputs/Requests.csv")
-    else:
-        print("Requests_all.csv file not found, generating a new one.")
-        build_toy_model_from_paper(savepath=path2dir+"inputs/",shortcut=shortcut)
-
-    print("Checking if semester has been prepared.")
-    if os.path.exists(path2dir + "inputs/twilight_times.csv"):
-        print("Yes semester is prepped.")
-    else:
-        print("Semester not prepped, doing so now.")
-        args1 = Namespace(config_file=config_path)
-        dr.kpfcc_prep(args1)
-
-    if os.path.exists(path2dir +"/outputs/" + current_day + "/request_set.json"):
-        print("Pulling previously generated toy_model.json")
-    else:
-        print("request_set.json file not found, generating a new one.")
-        print("Note: this could take some time, depending on your machine's specs.")
-        args2 = Namespace(config_file=config_path)
-        dr.kpfcc_build(args2)
-        print("request_set.json file is written. Proceed with benchmarking")
-
-    return path2dir# + "outputs/toy_model.json"
-
->>>>>>> a0c39791
+
 def getDec(maxDec=75, minDec=-30):
     '''
     Randomly draw a declination from cosine i distribution between two values.
@@ -264,11 +227,8 @@
     import pdb;pdb.set_trace()
     if shortcut is not None:
         toy_requests = toy_requests[:shortcut]
-<<<<<<< HEAD
+
+    # need to create for manager object, can delete later
     toy_requests.to_csv(savepath  + "Requests.csv", index=False)
-=======
-    toy_requests.to_csv(savepath + "Requests_all.csv", index=False)
-    toy_requests.to_csv(savepath + "Requests.csv", index=False)
->>>>>>> a0c39791
 
     print("The toy model is defined! Happy benchmarking.")