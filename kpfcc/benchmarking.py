"""
Module for preparing the benchmark tests

"""
import json
import os
import sys
import numpy as np
import matplotlib.pyplot as pt
import pandas as pd
import math
from configparser import ConfigParser
from argparse import Namespace

import kpfcc.request as rq
import kpfcc.driver as dr

# In the paper, we used random seed = 24.
np.random.seed(24)

def getDec(maxDec=75, minDec=-30):
    '''
    Randomly draw a declination from cosine i distribution between two values.
    The default min/max declination values are chosen based on favorable viewing from Hawaii.
    '''
    mincosdec = np.cos((90+maxDec)*(np.pi/180.))
    maxcosdec = np.cos((90+minDec)*(np.pi/180.))
    cosdec = np.random.uniform(mincosdec, maxcosdec)
    dec = (np.arccos(cosdec)*(180./np.pi))-90
    return dec

def stars_in_program(program, total_hours):
    '''
    Determine how many stars should be in a program based on that program's observing strategy and
    it's awarded time.
    '''
    e = program[1]
    n = program[2]
    v = program[3]
    total_time = (e*n*v)/3600
    n_stars = int(np.round(total_hours/total_time,0))
    return n_stars

def firstN_Requests(nstar, request_set, request_file):
    '''
    Cut down the large RequestSet's number of requests into a smaller number.
    Useful for benchmarking astroq's performance as a function of number of requests.
    Note: Setting nstar < 250 will remove requests that are part of the standard toy model. This
          set of requests is designed to mimic a real semester and is paired to match the total "awarded" time
          in the Real2024B and Random allocation maps.
    '''

    unique_stars = list(set(request_set.observability.id))
    unique_stars.sort()
    keep_stars = unique_stars[:nstar]

    mask1 = request_set.observability['id'].isin(keep_stars)
    mask2 = request_set.strategy['id'].isin(keep_stars)

    request_set.observability = request_set.observability[mask1]
    request_set.observability.reset_index(inplace=True, drop=True)
    request_set.strategy = request_set.strategy[mask2]
    request_set.strategy.reset_index(inplace=True, drop=True)

    request_frame = pd.read_csv(request_file)
    request_frame.sort_values(by='starname', inplace=True)
    request_frame.reset_index(inplace=True, drop=True)
    request_frame = request_frame[:nstar]
    request_frame.to_csv(request_file[:-8] + ".csv", index=False)

    return request_set

def set_nSlots_singles(nslot, request_set, start_row=250):
    '''
    Change the number of slots required to complete one request of the extra single shot requests.
    Useful for benchmarking astroq's performance as a function of # of Slots to Complete Request

    star_row is set to 250 because this is the first row of the extra single shot requests. We don't
    want to apply this logic to any of the standard toy model requests.
    '''
    request_set.strategy.loc[request_set.strategy.iloc[start_row:].index, 't_visit'] = nslot
    return request_set

<<<<<<< HEAD
def build_toy_model_from_paper(hours_per_program = 10, plot = False, savepath = "", shortcut=0):
    """
    Generate a synthetic request set based on the paper's toy model.
    Returns a pandas DataFrame with the request information.
    """
    # Define programs with their characteristics
=======
def build_toy_model_from_paper(hours_per_program = 100, plot = False, shortcut=0):
>>>>>>> 24938fdc
    # order: cadences, exptime, nobs, visits
    program0 = [1, 300, 40, 1]  # APF-50
    program1 = [5, 600, 20, 1]  # TKS
    program2 = [15, 1200, 10, 1]  # bi-weekly
    program3 = [1, 300, 8, 5]  # Intra
    program4 = [1, 300, 40, 1]  # Constrained
    program5 = [1, 3600, 1, 1]  # Singles
    program6 = [1, 300, 1, 1]  # Singles to serve as extra
    all_programs = [program0, program1, program2, program3, program4, program5, program6]

    # Calculate number of stars per program
    stars_per_program = []
    for p in range(len(all_programs)):
        if p <= 5:
            n_stars = stars_in_program(all_programs[p], hours_per_program)
        else:
            n_stars = 1350
        stars_per_program.append(n_stars)
        all_programs[p].append(n_stars)
<<<<<<< HEAD

    #prog_info = pd.DataFrame(all_programs)
    #savepath = "./examples/bench/inputs/toy_model_program_info.csv"
    #test = pd.read_csv(savepath, index_col=0)
    #savepath = "./examples/bench/inputs/Requests.csv"
    #test2 = pd.read_csv(savepath, index_col=0)


    # Generate request data
=======
        total_stars += n_stars

    prog_info = pd.DataFrame({"Program #":prog_numb,
                            "# Nights":prog_nobs,
                            "Inter Cadence":prog_inter,
                            "# Visits":prog_visits,
                            "Intra Cadence":prog_intra,
                            "# Exposures":prog_nexp,
                            "Exp Time":prog_exptime,
                            "# Stars":prog_nstars,
                            "Total Exposures":prog_nexpos,
                            "Total Slots":prog_nslots,
                            "Award":prog_award,
                            })

    # Randomly generate the RA/Decs for these stars
>>>>>>> 24938fdc
    starname = []
    program_code = []
    RA = []
    Dec = []
    exposure_times = []
    internight_cadences = []
    intranight_cadences = []
    visits_per_night_max = []
    visits_per_night_min = []
    unique_nights = []
    exposures_per_visit = []
    n_intra_max = []
    tau_inter = []
    priority = []

    star_idx = 0
    for p, program in enumerate(all_programs):
        n_stars = program[4]  # Number of stars for this program
        for s in range(n_stars):
            starname.append(f"Star{star_idx:04d}")
            program_code.append(f"Program{p}")
            
            # Generate RA/Dec following original logic
            if p == 4:  # Constrained to Kepler field
                tmpra = np.random.uniform(18*15, 20*15)  # RA between 270-300 degrees
                tmpdec = np.random.uniform(40, 50)       # Dec between 40-50 degrees
            else:
                tmpra = np.random.uniform(18*15, ((20*15)+180))  # RA between 270-450 degrees
                tmpdec = getDec()  # Uses cosine distribution
            if tmpra > 360:
                tmpra -= 360
            RA.append(tmpra)
            Dec.append(tmpdec)
            
            exposure_times.append(program[1])
            internight_cadences.append(program[0])
            intranight_cadences.append(0 if program[3] == 1 else 1)
            visits_per_night_max.append(program[3])
            visits_per_night_min.append(program[3])
            unique_nights.append(program[2])
            exposures_per_visit.append(1)
<<<<<<< HEAD
            n_intra_max.append(program[3])
            tau_inter.append(program[0])
            priority.append(np.random.randint(1, 5))
            star_idx += 1

    # Create DataFrame
    requests_data = {
        'starname': starname,
        'program': program_code,
        'ra': RA,
        'dec': Dec,
        'exptime': exposure_times,
        'n_exp': exposures_per_visit,
        'n_intra_max': visits_per_night_max,
        'n_intra_min': visits_per_night_min,
        'n_inter_max': unique_nights,
        'tau_inter': internight_cadences,
        'tau_intra': intranight_cadences
    }
    requests_data = pd.DataFrame(requests_data)
    return requests_data

=======
            visits_per_night_max.append(all_programs[p][3])
            if all_programs[p][3] == 5:
                visits_per_night_min.append(3)
            else:
                visits_per_night_min.append(1)
            unique_nights.append(all_programs[p][2])
            internight_cadences.append(all_programs[p][0])
            if all_programs[p][3] == 1:
                intranight_cadences.append(0)
            else:
                intranight_cadences.append(1)
            timecounter += ((all_programs[p][1]*all_programs[p][3]*all_programs[p][2])/3600)
            slotcounter += ((all_programs[p][1]*all_programs[p][3]*all_programs[p][2])/300)

    toy_requests = pd.DataFrame({'starname':starname, 'program':program_code, 'ra':RA, 'dec':Dec,
                                'exptime':exposure_times,
                                'n_exp':exposures_per_visit,
                                'n_intra_max':visits_per_night_max,
                                'n_intra_min':visits_per_night_min,
                                'n_inter_max':unique_nights,
                                'tau_inter':internight_cadences,
                                'tau_intra':intranight_cadences
                                })

    if plot:
        # Plot out the stars on the sky
        for i in range(len(all_programs), 0, -1):
            filt = toy_requests[toy_requests['program'] == 'Program' + str(i)]
            if i < 5 and i != 4:
                c = 'b'
            elif i == 4:
                c = 'r'
            else:
                c = 'g'
            pt.plot(filt['ra'], filt['dec'], 'o', color=c)
        pt.xlim(0,360)
        pt.ylim(-40,90)
        pt.show()

    if shortcut > 0:
        toy_requests = toy_requests[:shortcut]
    print("The toy model is defined! Happy benchmarking.")
    return toy_requests
>>>>>>> 24938fdc
<|MERGE_RESOLUTION|>--- conflicted
+++ resolved
@@ -81,17 +81,12 @@
     request_set.strategy.loc[request_set.strategy.iloc[start_row:].index, 't_visit'] = nslot
     return request_set
 
-<<<<<<< HEAD
-def build_toy_model_from_paper(hours_per_program = 10, plot = False, savepath = "", shortcut=0):
+def build_toy_model_from_paper(hours_per_program = 100, plot = False):
     """
     Generate a synthetic request set based on the paper's toy model.
     Returns a pandas DataFrame with the request information.
     """
     # Define programs with their characteristics
-=======
-def build_toy_model_from_paper(hours_per_program = 100, plot = False, shortcut=0):
->>>>>>> 24938fdc
-    # order: cadences, exptime, nobs, visits
     program0 = [1, 300, 40, 1]  # APF-50
     program1 = [5, 600, 20, 1]  # TKS
     program2 = [15, 1200, 10, 1]  # bi-weekly
@@ -110,19 +105,52 @@
             n_stars = 1350
         stars_per_program.append(n_stars)
         all_programs[p].append(n_stars)
-<<<<<<< HEAD
-
-    #prog_info = pd.DataFrame(all_programs)
-    #savepath = "./examples/bench/inputs/toy_model_program_info.csv"
-    #test = pd.read_csv(savepath, index_col=0)
-    #savepath = "./examples/bench/inputs/Requests.csv"
-    #test2 = pd.read_csv(savepath, index_col=0)
-
-
-    # Generate request data
-=======
+
+   # Compute stats for the paper's table
+    stars_per_program = []
+    total_stars = 0
+    prog_numb = []
+    prog_nobs = []
+    prog_inter = []
+    prog_visits = []
+    prog_intra = []
+    prog_nexp = []
+    prog_exptime = []
+    prog_nstars = []
+    prog_nexpos = []
+    prog_nslots = []
+    prog_award = []
+    for p in range(len(all_programs)):
+        nights = all_programs[p][2]
+        inter = all_programs[p][0]
+        viz = all_programs[p][3]
+        exptime = all_programs[p][1]
+
+        prog_numb.append(p)
+        prog_nobs.append(nights)
+        prog_inter.append(inter)
+        prog_visits.append(viz)
+        if viz == 1:
+            prog_intra.append(0)
+        else:
+            prog_intra.append(1)
+        prog_nexp.append(1)
+        prog_exptime.append(exptime)
+
+        # First six programs get a number of stars to fill their allocation and observing strategy
+        # Program 6 is the extra requests
+        if p <= 5:
+            n_stars = stars_in_program(all_programs[p], hours_per_program)
+        else:
+            n_stars = 1350
+        prog_nstars.append(n_stars)
+        prog_nexpos.append(n_stars*viz*nights)
+        prog_nslots.append(n_stars*viz*nights*int(exptime/300))
+        prog_award.append(np.round((n_stars*viz*nights*exptime)/3600,1))
+        all_programs[p].append(n_stars)
         total_stars += n_stars
-
+        
+        # Metadata about toy model, currently not returned
     prog_info = pd.DataFrame({"Program #":prog_numb,
                             "# Nights":prog_nobs,
                             "Inter Cadence":prog_inter,
@@ -135,9 +163,7 @@
                             "Total Slots":prog_nslots,
                             "Award":prog_award,
                             })
-
-    # Randomly generate the RA/Decs for these stars
->>>>>>> 24938fdc
+    # Generate request data
     starname = []
     program_code = []
     RA = []
@@ -179,7 +205,6 @@
             visits_per_night_min.append(program[3])
             unique_nights.append(program[2])
             exposures_per_visit.append(1)
-<<<<<<< HEAD
             n_intra_max.append(program[3])
             tau_inter.append(program[0])
             priority.append(np.random.randint(1, 5))
@@ -200,37 +225,11 @@
         'tau_intra': intranight_cadences
     }
     requests_data = pd.DataFrame(requests_data)
-    return requests_data
-
-=======
-            visits_per_night_max.append(all_programs[p][3])
-            if all_programs[p][3] == 5:
-                visits_per_night_min.append(3)
-            else:
-                visits_per_night_min.append(1)
-            unique_nights.append(all_programs[p][2])
-            internight_cadences.append(all_programs[p][0])
-            if all_programs[p][3] == 1:
-                intranight_cadences.append(0)
-            else:
-                intranight_cadences.append(1)
-            timecounter += ((all_programs[p][1]*all_programs[p][3]*all_programs[p][2])/3600)
-            slotcounter += ((all_programs[p][1]*all_programs[p][3]*all_programs[p][2])/300)
-
-    toy_requests = pd.DataFrame({'starname':starname, 'program':program_code, 'ra':RA, 'dec':Dec,
-                                'exptime':exposure_times,
-                                'n_exp':exposures_per_visit,
-                                'n_intra_max':visits_per_night_max,
-                                'n_intra_min':visits_per_night_min,
-                                'n_inter_max':unique_nights,
-                                'tau_inter':internight_cadences,
-                                'tau_intra':intranight_cadences
-                                })
 
     if plot:
         # Plot out the stars on the sky
         for i in range(len(all_programs), 0, -1):
-            filt = toy_requests[toy_requests['program'] == 'Program' + str(i)]
+            filt = requests_data[requests_data['program'] == 'Program' + str(i)]
             if i < 5 and i != 4:
                 c = 'b'
             elif i == 4:
@@ -242,8 +241,5 @@
         pt.ylim(-40,90)
         pt.show()
 
-    if shortcut > 0:
-        toy_requests = toy_requests[:shortcut]
     print("The toy model is defined! Happy benchmarking.")
-    return toy_requests
->>>>>>> 24938fdc
+    return requests_data
