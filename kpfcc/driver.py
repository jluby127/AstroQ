--- conflicted
+++ resolved
@@ -67,8 +67,6 @@
 
     return
 
-<<<<<<< HEAD
-=======
 def kpfcc_schedule(args):
 
     rf = args.request_file
@@ -86,7 +84,6 @@
     print("Done solving the schedule.")
     return
 
->>>>>>> 7f309142
 def kpfcc_plot(args):
 
     so = args.schedule_object
