import os
import json
import numpy as np
import pandas as pd
from configparser import ConfigParser
from argparse import Namespace

import kpfcc.scheduler as sch
import kpfcc.request as rq
import kpfcc.management as mn
import kpfcc.benchmarking as bn
import kpfcc.blocks as ob
import kpfcc.plot as pl
import kpfcc.onsky as sk
import kpfcc.history as hs

def bench(args):
    print("Running benchmark test.")

    nR = args.number_requests
    nS = args.number_slots
    ds = args.downsample
    cf = args.config_file

    # Initialize manager and compute request set on the fly
    # This is a hacky workaround. run_admin needs this file to exist. This can
    # lead to race conditions if benchmarking is run in parallel.
    config = ConfigParser()
    config.read(cf)
    upstream_path = eval(config.get('required', 'folder'), {"os": os})
    semester_directory = upstream_path
<<<<<<< HEAD
    requests_frame = bn.build_toy_model_from_paper(hours_per_program = 100)
    if nR is not None:
        requests_frame = requests_frame.iloc[:nR][::ds]
=======
    requests_frame = bn.build_toy_model_from_paper(nS, hours_per_program = 100)
>>>>>>> e764ade4
    requests_frame.to_csv(os.path.join(semester_directory, "inputs/Requests.csv"))
    manager = mn.data_admin(cf)
    manager.run_admin()

    # Build observability maps and request set
    print("Building valid indices.")
    strategy, observable = rq.define_indices_for_requests(manager)
    meta = rq.build_meta(cf)
    request_set = rq.RequestSet(meta, strategy, observable)
    # print out the last rows of strategy to ensure the size of the model looks right
    print(request_set.strategy[-10:])
    current_day = str(config.get('required', 'current_day'))
    # Run the schedule
    schedule = sch.Scheduler(request_set, cf)
    schedule.run_model()
    print("Done solving the schedule.")
    return

def kpfcc(args):
    print('    Entering kpfcc function in driver.py')
    print("this function doesn't do anything yet.")
    return

def kpfcc_build(args):

    cf = args.config_file
    print(f'    kpfcc_schedule function: config_file is {cf}')

    manager = mn.data_admin(cf)
    manager.run_admin()
    print("Building valid indices.")
    strategy, observable = rq.define_indices_for_requests(manager)
    meta = rq.build_meta(cf)
    request_set = rq.RequestSet(meta, strategy, observable)
    request_set.to_json(manager.output_directory + "request_set.json")
    return

def kpfcc_prep(args):
    cf = args.config_file
    print(f'    kpfcc_schedule function: config_file is {cf}')

    mn.prepare_new_semester(cf)
    return

def kpfcc_data(args):

    pull_file = args.pull_file
    print(f'    kpfcc_data function: using pull info from {pull_file}')

    savepath = args.database_file
    print(f'    kpfcc_data function: saving to {savepath}')

    with open(pull_file, "r") as f:
        data = json.load(f)
    semester = data["semester"]
    awarded_programs = data["awarded_programs"]

    if not os.path.exists(savepath):
        os.makedirs(savepath)

    OBs = ob.refresh_local_data(semester)
    good_obs, bad_obs_values, bad_obs_hasFields = ob.get_request_sheet(OBs, awarded_programs, savepath + "/Requests.csv")

    send_emails_with = []
    for i in range(len(bad_obs_values)):
        if bad_obs_values['metadata.semid'][i] in awarded_programs:
            send_emails_with.append(ob.inspect_row(bad_obs_hasFields, bad_obs_values, i))

    '''
    this is where code to automatically send emails will go.
    '''

    return

def schedule(args):

    rf = args.request_file
    print(f'    kpfcc_schedule function: request_file is {rf}')
    cf = args.config_file
    print(f'    kpfcc_schedule function: config_file is {cf}')

    request_set = rq.read_json(rf)
    schedule = sch.Scheduler(request_set, cf)
    schedule.run_model()
    print("Done solving the schedule.")
    return

def plot(args):

    # so = args.schedule_object
    # tp = type(so)
    # print(f'    kpfcc_plot function: schedule object is {so} and type is {tp}')
    # print("this function doesn't do anything yet.")

    cf = args.config_file
    print(f'    kpfcc_schedule function: config_file is {cf}')
    pl.run_plot_suite(cf)

    return

def ttp(args):

    cf = args.config_file
    print(f'    kpfcc_schedule function: config_file is {cf}')

    manager = mn.data_admin(cf)
    manager.run_admin()

    sk.run_ttp(manager)

def backups(args):

    cf = args.config_file
    print(f'    kpfcc_schedule function: config_file is {cf}')

    manager = mn.data_admin(cf)
    manager.run_admin()

    sk.produce_bright_backups(manager)

def get_history(args):

    cf = args.config_file
    print(f'    kpfcc_schedule function: config_file is {cf}')

    manager = mn.data_admin(cf)
    database_info_dict = hs.build_past_history(manager.past_database_file, manager.requests_frame, manager.twilight_frame)<|MERGE_RESOLUTION|>--- conflicted
+++ resolved
@@ -29,13 +29,10 @@
     config.read(cf)
     upstream_path = eval(config.get('required', 'folder'), {"os": os})
     semester_directory = upstream_path
-<<<<<<< HEAD
-    requests_frame = bn.build_toy_model_from_paper(hours_per_program = 100)
+
+    requests_frame = bn.build_toy_model_from_paper(nS,hours_per_program = 100)
     if nR is not None:
         requests_frame = requests_frame.iloc[:nR][::ds]
-=======
-    requests_frame = bn.build_toy_model_from_paper(nS, hours_per_program = 100)
->>>>>>> e764ade4
     requests_frame.to_csv(os.path.join(semester_directory, "inputs/Requests.csv"))
     manager = mn.data_admin(cf)
     manager.run_admin()
