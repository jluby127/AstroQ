--- conflicted
+++ resolved
@@ -143,7 +143,7 @@
         is_inter = np.ones_like(is_altaz, dtype=bool)
         is_future = np.ones_like(is_altaz, dtype=bool)
         is_alloc = np.ones_like(is_altaz, dtype=bool)
-        
+
     is_observable_now = np.logical_and.reduce([
         is_altaz,
         is_moon,
@@ -249,7 +249,7 @@
 
     # Define size of grid
     ntargets = 1
-    nnights = manager.semester_length
+    nnights = manager.n_nights_in_semester
     nslots = manager.n_slots_in_night
 
     # Determine observability
@@ -282,7 +282,8 @@
     is_altaz0 &= ~fail
     # computing slot midpoint for all nights in semester 2D array (slots, nights)
     slotmidpoint0 = daily_start + (np.arange(nslots) + 0.5) *  manager.slot_size * u.min
-    days = np.arange(manager.n_nights_in_semester) * u.day
+    # days = np.arange(manager.n_nights_in_semester) * u.day
+    days = np.arange(nnights) * u.day
     slotmidpoint = (slotmidpoint0[np.newaxis,:] + days[:,np.newaxis])
     # 3D mask
     is_altaz = np.empty((ntargets, nnights, nslots),dtype=bool)
@@ -330,12 +331,12 @@
     is_alloc = np.ones_like(is_altaz, dtype=bool) & is_alloc[np.newaxis,:,:] # shape = (ntargets, nnights, nslots)
 
     is_observable_now = np.logical_and.reduce([
-        is_altaz,
-        is_moon,
-        is_night,
-        is_inter,
-        is_future,
-        is_alloc
+        is_altaz[0],
+        is_moon[0],
+        is_night[0],
+        is_inter[0],
+        is_future[0],
+        is_alloc[0]
     ])
 
     return is_altaz, is_moon, is_night, is_inter, is_future, is_alloc
@@ -447,10 +448,7 @@
     manager.allocation_remaining = allocation_remaining
 
     # Sample out future allocated nights to simulate weather loss based on empirical weather data.
-<<<<<<< HEAD
     logs.info("Sampling out weather losses")
-=======
->>>>>>> bf09e004
     loss_stats_remaining = wh.get_loss_stats(manager)
     allocation_remaining_post_weather_loss, weather_diff_remaining, weather_diff_remaining_1D, \
         days_lost = wh.simulate_weather_losses(manager.allocation_remaining, loss_stats_remaining, \
