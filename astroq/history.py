"""
Module for processing the inputs and outputs of the autoscheduler to/from various sources.
Designed to be only run as a function call from the generateScript.py script.

Example usage:
    import processing_functions as pf
"""
import os
import numpy as np
import pandas as pd
<<<<<<< HEAD
=======
import json
import requests
>>>>>>> 8b2325ba

from astropy.coordinates import Angle, SkyCoord
import astropy.units as u
from astropy.time import Time
from astropy.time import TimeDelta
from collections import defaultdict
from collections import namedtuple

<<<<<<< HEAD
def process_star_history(history_dict, output_csv):
    """
    Given a dict with a 'history' key (list of visit dicts), write a CSV with columns:
      id, date_last_observed, total_n_exposures, total_n_visits, total_n_unique_nights, total_open_shutter_time
    Each row is for one target (star).
    """
    history = history_dict['history']
    # Group all visits by target
    from collections import defaultdict
    star_visits = defaultdict(list)
    for visit in history:
        starname = visit.get('target', 'UNKNOWN')
        star_visits[starname].append(visit)

    rows = []
    for starname, visits in star_visits.items():
        # Filter out visits where >= half of 'junk' is True
        filtered_visits = []
        for v in visits:
            junk = v.get('junk', None)
            if junk is not None and len(junk) > 0:
                if sum(junk) >= len(junk) / 2:
                    continue  # skip this visit
            filtered_visits.append(v)
        if not filtered_visits:
            continue
        star_id = filtered_visits[0].get('id', starname)
        all_times = [Time(t) for v in filtered_visits for t in v.get('exposure_start_times', [])]
        date_last_observed = max(all_times).isot[:10] if all_times else ''
        total_n_exposures = sum(len(v.get('exposure_start_times', [])) for v in filtered_visits)
        total_n_visits = len(filtered_visits)
        unique_nights = set(Time(t).isot[:10] for v in filtered_visits for t in v.get('exposure_start_times', []))
        total_n_unique_nights = len(unique_nights)
        total_open_shutter_time = int(round(sum(sum(v.get('exposure_times', [])) for v in filtered_visits)))
        rows.append({
            'id': star_id,
            'date_last_observed': date_last_observed,
            'total_n_exposures': total_n_exposures,
            'total_n_visits': total_n_visits,
            'total_n_unique_nights': total_n_unique_nights,
            'total_open_shutter_time': total_open_shutter_time
        })
    df = pd.DataFrame(rows)
    df.to_csv(output_csv, index=False)
    return df

def crossmatch_star_name(name):
    """
    Convert between canonical and CPS star naming conventions.
    If given a CPS name, returns the canonical name.
    If given a canonical name, returns the CPS name.
    """
=======
def pull_OB_histories(semester):
    """
    Pull the latest database OBs down to local.

    Args:
        semester (str) - the semester from which to query OBs, format YYYYL
        histories (bool) - if True, pull the history of OBs for the semester, if False, pull the latest OBs for the semester

    Returns:
        data (json) - the OB information in json format
    """
    url = "https://www3.keck.hawaii.edu/api/kpfcc/getObservingBlockHistory"
    params = {}
    params["semester"] = semester
    try:
        data = requests.get(url, params=params, auth=(os.environ['KECK_OB_DATABASE_API_USERNAME'], os.environ['KECK_OB_DATABASE_API_PASSWORD']))
        data = data.json()
        return data
    except:
        print("ERROR")
        return

def write_OB_histories_to_csv(histories, savepath):
    """
    Write the OB histories to a CSV file.
    """
    rows = []
    for entry in histories["history"]:
        # Zip together times and durations for each exposure in this record
        for start_time, duration in zip(entry["exposure_start_times"], entry["exposure_times"]):
            rows.append({
                "id": entry.get("id", ""),
                "target": entry.get("target", ""),
                "semid": entry.get("semid", ""),
                "timestamp": entry.get("timestamp", ""),
                "exposure_start_time": start_time,
                "exposure_time": duration,
                "observer": entry.get("observer", ""),
                # "junk": entry.get("junk", ""),
            })
    df = pd.DataFrame(rows)
    df.to_csv(savepath, index=False)

def write_OB_histories_to_csv_JUMP(requests_frame, jump_file, output_file):
    """
    Convert a JUMP-style CSV to the OB histories format and write to CSV.
    """
    # Load the jump file
    df = pd.read_csv(jump_file)
    
    # Crossmatch star names
    df['target'] = df['star_id'].apply(crossmatch_star_name)
    
    # Prepare a lookup for id and semid from the requests_frame
    req = requests_frame
    # Create lookup dictionary manually to handle duplicate starnames
    req_lookup = {}
    for _, row in req.iterrows():
        starname = row['starname']
        if starname not in req_lookup:
            req_lookup[starname] = {'unique_id': row['unique_id'], 'program_code': row['program_code']}

    # Map id and semid using the crossmatched target
    df['id'] = df['target'].map(lambda name: req_lookup.get(name, {}).get('unique_id', ''))
    df['semid'] = df['target'].map(lambda name: req_lookup.get(name, {}).get('program_code', ''))
    
    # Filter out rows where starname doesn't have a corresponding entry in lookup table
    df = df[df['id'] != '']
    
    # Convert datetime format from space-separated to ISO format with 'T'
    df['timestamp'] = df['utctime'].str.replace(' ', 'T')
    df['exposure_start_time'] = df['utctime'].str.replace(' ', 'T')
    df['observer'] = 'none'
    
    # Keep only the required columns
    out_df = df[['id', 'target', 'semid', 'timestamp', 'exposure_start_time', 'exposure_time', 'observer']]
    
    # Write to the manager's past_file location
    out_df.to_csv(output_file, index=False)
    return out_df

def process_star_history(filename):
    """
    Given a CSV file (output of write_OB_histories_to_csv), return a dict:
      keys are 'id', values are objects with attributes:
      date_last_observed, total_n_exposures, total_n_visits, total_n_unique_nights, total_open_shutter_time
    Each key is for one target (star).
    """
    df = pd.read_csv(filename)
    StarHistory = namedtuple('StarHistory', [
        'id',
        'date_last_observed',
        'total_n_exposures',
        'total_n_visits',
        'total_n_unique_nights',
        'total_open_shutter_time',
        'n_obs_on_nights',
    ])
    result = {}

    # Group by target (star)
    for starname, star_df in df.groupby('target'):
        # Group by visit (timestamp)
        visits = []
        for ts, visit_df in star_df.groupby('timestamp'):
            # Each visit is a DataFrame of exposures
            exposure_start_time = list(visit_df['exposure_start_time'])
            exposure_time = list(visit_df['exposure_time'])
            junk = list(visit_df['junk']) if 'junk' in visit_df.columns else []
            # Convert junk to bool if needed
            junk = [bool(j) for j in junk]
            # Apply junk logic: skip if >= half are True
            if junk and sum(junk) >= len(junk) / 2:
                continue
            visits.append({
                'id': visit_df['id'].iloc[0],
                'exposure_start_time': exposure_start_time,
                'exposure_time': exposure_time,
                'timestamp': ts,
            })
        if not visits:
            continue
        star_id = visits[0]['id']
        all_times = [Time(t) for v in visits for t in v['exposure_start_time']]
        date_last_observed = max(all_times).isot[:10] if all_times else ''
        total_n_exposures = sum(len(v['exposure_start_time']) for v in visits)
        total_n_visits = len(visits)
        unique_nights = set(Time(t).isot[:10] for v in visits for t in v['exposure_start_time'])
        total_n_unique_nights = len(unique_nights)
        total_open_shutter_time = int(round(sum(sum(map(float, v['exposure_time'])) for v in visits)))
        # Build n_obs_on_nights
        n_obs_on_nights = {}
        for v in visits:
            visit_date = v['timestamp'][:10]
            n_obs_on_nights[visit_date] = n_obs_on_nights.get(visit_date, 0) + len(v['exposure_start_time'])
        result[starname] = StarHistory(
            id=star_id,
            date_last_observed=date_last_observed,
            total_n_exposures=total_n_exposures,
            total_n_visits=total_n_visits,
            total_n_unique_nights=total_n_unique_nights,
            total_open_shutter_time=total_open_shutter_time,
            n_obs_on_nights=n_obs_on_nights,
        )
    return result

def crossmatch_star_name(name):
    """
    Convert between canonical and CPS star naming conventions.
    If given a CPS name, returns the canonical name.
    If given a canonical name, returns the CPS name.
    """
>>>>>>> 8b2325ba
    # HD <-> CPS
    if name.isdigit():
        return 'HD ' + name
    if name.startswith('HD'):
        return name.replace(" ", "")[2:]
    # KIC <-> CPS
    if name.startswith('KIC') and name[3:].isdigit():
        if " " in name:
            return name.replace(" ", "")
        else:
            return 'KIC ' + name[3:]
    # TYC <-> CPS
    if name.startswith('TYC'):
        if " " in name:
            return name.replace(" ", "-")
        else:
            return name.replace("-", " ")
    # TOI <-> CPS
    if name.startswith('T00') and name[3:].isdigit() and len(name[3:]) == 3:
        return 'TOI-' + name[3:]
    if name.startswith('T0') and name[2:].isdigit() and len(name[2:]) == 4:
        return 'TOI-' + name[2:]
    if name.startswith('TOI-'):
        if len(name) == 7:
            return 'T00' + name[4:]
        elif len(name) == 8:
            return 'T0' + name[4:]
    # Kepler <-> CPS
    if name.startswith('KEPLER'):
        return name.replace("KEPLER", "Kepler")
    if name.startswith('Kepler'):
        return name.replace("Kepler", "KEPLER")
    return name
<|MERGE_RESOLUTION|>--- conflicted
+++ resolved
@@ -8,11 +8,8 @@
 import os
 import numpy as np
 import pandas as pd
-<<<<<<< HEAD
-=======
 import json
 import requests
->>>>>>> 8b2325ba
 
 from astropy.coordinates import Angle, SkyCoord
 import astropy.units as u
@@ -21,8 +18,88 @@
 from collections import defaultdict
 from collections import namedtuple
 
-<<<<<<< HEAD
-def process_star_history(history_dict, output_csv):
+def pull_OB_histories(semester):
+    """
+    Pull the latest database OBs down to local.
+
+    Args:
+        semester (str) - the semester from which to query OBs, format YYYYL
+        histories (bool) - if True, pull the history of OBs for the semester, if False, pull the latest OBs for the semester
+
+    Returns:
+        data (json) - the OB information in json format
+    """
+    url = "https://www3.keck.hawaii.edu/api/kpfcc/getObservingBlockHistory"
+    params = {}
+    params["semester"] = semester
+    try:
+        data = requests.get(url, params=params, auth=(os.environ['KECK_OB_DATABASE_API_USERNAME'], os.environ['KECK_OB_DATABASE_API_PASSWORD']))
+        data = data.json()
+        return data
+    except:
+        print("ERROR")
+        return
+
+def write_OB_histories_to_csv(histories, savepath):
+    """
+    Write the OB histories to a CSV file.
+    """
+    rows = []
+    for entry in histories["history"]:
+        # Zip together times and durations for each exposure in this record
+        for start_time, duration in zip(entry["exposure_start_times"], entry["exposure_times"]):
+            rows.append({
+                "id": entry.get("id", ""),
+                "target": entry.get("target", ""),
+                "semid": entry.get("semid", ""),
+                "timestamp": entry.get("timestamp", ""),
+                "exposure_start_time": start_time,
+                "exposure_time": duration,
+                "observer": entry.get("observer", ""),
+                # "junk": entry.get("junk", ""),
+            })
+    df = pd.DataFrame(rows)
+    df.to_csv(savepath, index=False)
+
+def write_OB_histories_to_csv_JUMP(requests_frame, jump_file, output_file):
+    """
+    Convert a JUMP-style CSV to the OB histories format and write to CSV.
+    """
+    # Load the jump file
+    df = pd.read_csv(jump_file)
+    
+    # Crossmatch star names
+    df['target'] = df['star_id'].apply(crossmatch_star_name)
+    
+    # Prepare a lookup for id and semid from the requests_frame
+    req = requests_frame
+    # Create lookup dictionary manually to handle duplicate starnames
+    req_lookup = {}
+    for _, row in req.iterrows():
+        starname = row['starname']
+        if starname not in req_lookup:
+            req_lookup[starname] = {'unique_id': row['unique_id'], 'program_code': row['program_code']}
+
+    # Map id and semid using the crossmatched target
+    df['id'] = df['target'].map(lambda name: req_lookup.get(name, {}).get('unique_id', ''))
+    df['semid'] = df['target'].map(lambda name: req_lookup.get(name, {}).get('program_code', ''))
+    
+    # Filter out rows where starname doesn't have a corresponding entry in lookup table
+    df = df[df['id'] != '']
+    
+    # Convert datetime format from space-separated to ISO format with 'T'
+    df['timestamp'] = df['utctime'].str.replace(' ', 'T')
+    df['exposure_start_time'] = df['utctime'].str.replace(' ', 'T')
+    df['observer'] = 'none'
+    
+    # Keep only the required columns
+    out_df = df[['id', 'target', 'semid', 'timestamp', 'exposure_start_time', 'exposure_time', 'observer']]
+    
+    # Write to the manager's past_file location
+    out_df.to_csv(output_file, index=False)
+    return out_df
+
+def process_star_history_dict(history_dict, output_csv):
     """
     Given a dict with a 'history' key (list of visit dicts), write a CSV with columns:
       id, date_last_observed, total_n_exposures, total_n_visits, total_n_unique_nights, total_open_shutter_time
@@ -67,94 +144,6 @@
     df = pd.DataFrame(rows)
     df.to_csv(output_csv, index=False)
     return df
-
-def crossmatch_star_name(name):
-    """
-    Convert between canonical and CPS star naming conventions.
-    If given a CPS name, returns the canonical name.
-    If given a canonical name, returns the CPS name.
-    """
-=======
-def pull_OB_histories(semester):
-    """
-    Pull the latest database OBs down to local.
-
-    Args:
-        semester (str) - the semester from which to query OBs, format YYYYL
-        histories (bool) - if True, pull the history of OBs for the semester, if False, pull the latest OBs for the semester
-
-    Returns:
-        data (json) - the OB information in json format
-    """
-    url = "https://www3.keck.hawaii.edu/api/kpfcc/getObservingBlockHistory"
-    params = {}
-    params["semester"] = semester
-    try:
-        data = requests.get(url, params=params, auth=(os.environ['KECK_OB_DATABASE_API_USERNAME'], os.environ['KECK_OB_DATABASE_API_PASSWORD']))
-        data = data.json()
-        return data
-    except:
-        print("ERROR")
-        return
-
-def write_OB_histories_to_csv(histories, savepath):
-    """
-    Write the OB histories to a CSV file.
-    """
-    rows = []
-    for entry in histories["history"]:
-        # Zip together times and durations for each exposure in this record
-        for start_time, duration in zip(entry["exposure_start_times"], entry["exposure_times"]):
-            rows.append({
-                "id": entry.get("id", ""),
-                "target": entry.get("target", ""),
-                "semid": entry.get("semid", ""),
-                "timestamp": entry.get("timestamp", ""),
-                "exposure_start_time": start_time,
-                "exposure_time": duration,
-                "observer": entry.get("observer", ""),
-                # "junk": entry.get("junk", ""),
-            })
-    df = pd.DataFrame(rows)
-    df.to_csv(savepath, index=False)
-
-def write_OB_histories_to_csv_JUMP(requests_frame, jump_file, output_file):
-    """
-    Convert a JUMP-style CSV to the OB histories format and write to CSV.
-    """
-    # Load the jump file
-    df = pd.read_csv(jump_file)
-    
-    # Crossmatch star names
-    df['target'] = df['star_id'].apply(crossmatch_star_name)
-    
-    # Prepare a lookup for id and semid from the requests_frame
-    req = requests_frame
-    # Create lookup dictionary manually to handle duplicate starnames
-    req_lookup = {}
-    for _, row in req.iterrows():
-        starname = row['starname']
-        if starname not in req_lookup:
-            req_lookup[starname] = {'unique_id': row['unique_id'], 'program_code': row['program_code']}
-
-    # Map id and semid using the crossmatched target
-    df['id'] = df['target'].map(lambda name: req_lookup.get(name, {}).get('unique_id', ''))
-    df['semid'] = df['target'].map(lambda name: req_lookup.get(name, {}).get('program_code', ''))
-    
-    # Filter out rows where starname doesn't have a corresponding entry in lookup table
-    df = df[df['id'] != '']
-    
-    # Convert datetime format from space-separated to ISO format with 'T'
-    df['timestamp'] = df['utctime'].str.replace(' ', 'T')
-    df['exposure_start_time'] = df['utctime'].str.replace(' ', 'T')
-    df['observer'] = 'none'
-    
-    # Keep only the required columns
-    out_df = df[['id', 'target', 'semid', 'timestamp', 'exposure_start_time', 'exposure_time', 'observer']]
-    
-    # Write to the manager's past_file location
-    out_df.to_csv(output_file, index=False)
-    return out_df
 
 def process_star_history(filename):
     """
@@ -227,35 +216,6 @@
     If given a CPS name, returns the canonical name.
     If given a canonical name, returns the CPS name.
     """
->>>>>>> 8b2325ba
-    # HD <-> CPS
-    if name.isdigit():
-        return 'HD ' + name
-    if name.startswith('HD'):
-        return name.replace(" ", "")[2:]
-    # KIC <-> CPS
-    if name.startswith('KIC') and name[3:].isdigit():
-        if " " in name:
-            return name.replace(" ", "")
-        else:
-            return 'KIC ' + name[3:]
-    # TYC <-> CPS
-    if name.startswith('TYC'):
-        if " " in name:
-            return name.replace(" ", "-")
-        else:
-            return name.replace("-", " ")
-    # TOI <-> CPS
-    if name.startswith('T00') and name[3:].isdigit() and len(name[3:]) == 3:
-        return 'TOI-' + name[3:]
-    if name.startswith('T0') and name[2:].isdigit() and len(name[2:]) == 4:
-        return 'TOI-' + name[2:]
-    if name.startswith('TOI-'):
-        if len(name) == 7:
-            return 'T00' + name[4:]
-        elif len(name) == 8:
-            return 'T0' + name[4:]
-    # Kepler <-> CPS
     if name.startswith('KEPLER'):
         return name.replace("KEPLER", "Kepler")
     if name.startswith('Kepler'):
