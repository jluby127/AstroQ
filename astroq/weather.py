"""
Module defining functions to perform weather loss simulations

Example usage:
    import weather as wh
"""
import os
import math
import numpy as np
import pandas as pd
import matplotlib.pyplot as pt
import warnings
warnings.filterwarnings('ignore')
import logging
logs = logging.getLogger(__name__)

from astropy.time import Time
from astropy.time import TimeDelta
import astropy as apy
from astropy.coordinates import SkyCoord
from astropy.coordinates import Angle
import astroplan as apl
import astropy.units as u

<<<<<<< HEAD
import astroq.access as ac

def prepare_allocation_map(manager, allocation_2D_all):
    """
    When not in optimal allocation mode, prepare and construct the allocation map, as well as
    perform the weather loss modeling.

    Args:
        manager (obj) - a data_admin object

    Returns:
        weather_diff_remaining (array): 1D array for remainder of semester where elements are 1 if
                                        the night was allocated, but modelled as a weather loss
        allocation_map_1D (array): a 1D array of length equal to n_slots_in_semester,
                                1's are allocated and 0's are non-allocated slots
        allocation_map_2D (array): a 2D array of shape n_nights_in_semester by n_slots_in_night
                                    with same information as allocation_map_1D
        weathered_map (array): a 2D array of shape n_nights_in_semester by
                                    n_slots_in_night where 1's are nights that were
                                    allocated but weathered out (for plotting purposes)
    """
    # Sample out future allocated nights to simulate weather loss based on empirical weather data.
    logs.info("Sampling out weather losses")
    loss_stats_this_semester = get_loss_stats(manager)

    # run the loss simulation
    allocation_2D_post_weather, weather_diff, days_lost = simulate_weather_losses(allocation_2D_all, loss_stats_this_semester, \
        covariance=0.14, run_weather_loss=manager.run_weather_loss, plot=True, outputdir=manager.output_directory)
    write_out_weather_stats(manager, days_lost, allocation_2D_post_weather)

    return allocation_2D_post_weather, weather_diff

=======
>>>>>>> cbf4c5b2
def get_loss_stats(manager):
    """
    Get the loss probabilities for this semester's dates

    Args:
        manager (obj): a data_admin object

    Returns:
        loss_stats_this_semester (array): each element is the percent of total loss for nights,
    """
    historical_weather_data = pd.read_csv(os.path.join(manager.DATADIR,"maunakea_weather_loss_data.csv"))
    loss_stats_this_semester = []
    for i, item in enumerate(manager.all_dates_array):
        ind = historical_weather_data.index[historical_weather_data['Date'] == \
            manager.all_dates_array[i][5:]].tolist()[0]
        loss_stats_this_semester.append(historical_weather_data['% Total Loss'][ind])
    return loss_stats_this_semester

def simulate_weather_losses(allocation, loss_stats, covariance=0.14, \
                            run_weather_loss=False, plot=False, outputdir=None):
    """
    Simulate nights totally lost to weather usine historical data

    Args:
        allocation (array): a 1D array of length n_nights_in_semester where 1's represent
                                      allocated night and 0's represent non-allocated night
        loss_stats (array): 1D array of length n_nights_in_semester where elements are the
                            percent of the time that night is totally lost to weather
        covariance (float): the added percent that tomorrow will be lost if today is lost
        run_weather_loss (boolean): a flag that turns on/off weather simulation entirely
        plot (boolean): a flag to visualize the allocation and weather loss
        outputdir (str): path to save the plot

    Returns:
        allocation_post_losses (array): 1's represent the night still is allocated
        weather_diff_remaining_2D (array): 1's represent the night still weathered
        weather_diff_remaining_1D (array): 1's represent the night still weathered
    """
    previous_day_was_lost = False
    allocation_post_losses = allocation.copy()
    counter = 0
    if run_weather_loss:
        days_lost = []
        # start at 1 because we never want tonight to be simulated as total loss
        for i in range(1, len(allocation_post_losses)):
            value_to_beat = loss_stats[i]
            if previous_day_was_lost:
                value_to_beat += covariance
            roll_the_dice = np.random.uniform(0.0,1.0)

            if roll_the_dice < value_to_beat:
                # the night is simulated a total loss
                allocation_post_losses[i] = np.zeros(len(allocation_post_losses[i]))
                previous_day_was_lost = True
                counter += 1
                days_lost.append(1)
                if plot:
                    pt.axvline(i, color='r')
            else:
                previous_day_was_lost = False
                days_lost.append(0)
                if plot:
                    pt.axvline(i, color='k')
    else:
        logs.info('Pretending weather is always good!')
        days_lost = [0]*(len(allocation_post_losses)-1)

    weather_diff = np.array(allocation) - np.array(allocation_post_losses)
    logs.info("Total nights simulated as weathered out: " + str(counter) + " of " + \
                str(len(allocation_post_losses)) + " nights remaining.") # info
    if plot:
        size=15
        pt.xlabel("Days in Semester from Current Day", fontsize=size)
        pt.tick_params(axis="both", labelsize=size)
        pt.savefig(outputdir + "weather_loss_visualization.png", dpi=200,
                                    bbox_inches='tight', facecolor='w')

    return allocation_post_losses, weather_diff, days_lost

def write_out_weather_stats(manager, days_lost, allocation):
    """
    Write out data on the results of the weather simulation. For comparing acrossing MCMC simulations

    Args:
        all_dates_dict (dict): keys are the dates of the semester, values are the day number of semester
        current_day (star): today's date in format YYYY-MM-DD
        days_lost (array): a binary 1D array designating if the night was lost. Note that the length
                            of this array is n_nights_in_semester-1 which is smaller than len(all_dates_dict)
        output_directory (str): path to save the plot

    Returns:
        None
    """
    sim_results = []
    allocation_statii = []
    results = []
    filename_weather = manager.output_directory + 'Weather_Simulation_Results.csv'
    for a in range(len(manager.all_dates_array)):
        if a < manager.all_dates_dict[manager.current_day]:
            sim_result = 'Past'
            allocation_status = "Past"
            result = "Past"
        elif a == manager.all_dates_dict[manager.current_day]:
            sim_result = '???'
            allocation_status = "True"
            result = "???"
        else:
            # Extra -1 because the days_lost array does not include today
            if days_lost[a - manager.all_dates_dict[manager.current_day] - 1] == 1:
                sim_result = 'Poor'
            else:
                sim_result = 'Clear'
            if np.sum(allocation[a - manager.all_dates_dict[manager.current_day]]) >= 1:
                allocation_status = 'True'
            else:
                allocation_status = 'False'

            if allocation_status == 'True' and sim_result == 'Poor':
                result = 'Lost'
            elif allocation_status == 'True' and sim_result == 'Clear':
                result = 'Go'
            elif allocation_status == 'False' and sim_result == 'Clear':
                result = 'Miss'
            else:
                result = 'Eh'
        sim_results.append(sim_result)
        allocation_statii.append(allocation_status)
        results.append(result)
    weather_frame = pd.DataFrame({'Date':manager.all_dates_array, 'Allocated':allocation_statii,
                                    'SimWeather':sim_results, 'Designation':results})
    weather_frame.to_csv(filename_weather, index=False)<|MERGE_RESOLUTION|>--- conflicted
+++ resolved
@@ -22,7 +22,6 @@
 import astroplan as apl
 import astropy.units as u
 
-<<<<<<< HEAD
 import astroq.access as ac
 
 def prepare_allocation_map(manager, allocation_2D_all):
@@ -54,9 +53,6 @@
     write_out_weather_stats(manager, days_lost, allocation_2D_post_weather)
 
     return allocation_2D_post_weather, weather_diff
-
-=======
->>>>>>> cbf4c5b2
 def get_loss_stats(manager):
     """
     Get the loss probabilities for this semester's dates
