--- conflicted
+++ resolved
@@ -151,11 +151,7 @@
     if not os.path.exists(savepath):
         os.makedirs(savepath)
     OBs = ob.pull_OBs(semester)
-<<<<<<< HEAD
-    good_obs, bad_obs_values, bad_obs_hasFields = ob.get_request_sheet(OBs, awarded_programs, savepath + "/Requests.csv")
-=======
     good_obs, bad_obs_values, bad_obs_hasFields, bad_obs_count_by_semid, bad_field_histogram = ob.get_request_sheet(OBs, awarded_programs, savepath + "/Requests.csv")
->>>>>>> 8b2325ba
 
     send_emails_with = []
     for i in range(len(bad_obs_values)):
