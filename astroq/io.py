"""
Module for building reports after the solution is found. Designed to be only run as a function
call from the generateScript.py script.

Example usage:
    import reporting_functions as rf
"""

# Standard library imports
import math
import os
import re
import time

# Third-party imports
from astropy.coordinates import Angle, SkyCoord
from astropy.time import Time, TimeDelta
from astropy import units as u
import numpy as np
import pandas as pd

# Local imports
import astroq.history as hs
import astroq.access as ac

<<<<<<< HEAD
def build_fullness_report(serialized_output_sparse, manager, round_info):
    """
    Determine how full the schedule is: slots available, slots scheduled, and slots required

    Args:
        serialized_output_sparse (DataFrame): DataFrame with columns ['r', 'd', 's'] containing scheduled targets
        manager (obj): a data_admin object
        round_info (str): Round information for the report

    Returns:
        None
    """
    import astroq.access as ac
    import math
    
    file_path = manager.output_directory + "runReport.txt"
    print(f"Writing to: {file_path}")
    
    # Get access records array to determine available slots
    access = ac.produce_ultimate_map(manager, manager.requests_frame)
    
    # Calculate total available slots using is_alloc (sum of one slice = available slots)
    total_available_slots = np.sum(access['is_alloc'][0])  # Use first target's slice since all targets have same allocation
    
    # Calculate total scheduled slots from serialized output
    total_scheduled_slots = len(serialized_output_sparse)
    
    # Add reserved slots for multi-slot exposures
    total_reserved_slots = 0
    for _, row in serialized_output_sparse.iterrows():
        target_name = row['r']
        # Find the target in requests frame
        target_request = manager.requests_frame[manager.requests_frame['starname'] == target_name]
        if len(target_request) > 0:
            # Get slots needed for this exposure
            slots_needed = manager.slots_needed_for_exposure_dict.get(target_name, 1)
            # Add reserved slots (excluding the starting slot which is already counted)
            total_reserved_slots += max(0, slots_needed - 1)
    
    # Total slots used (scheduled + reserved)
    total_slots_used = total_scheduled_slots + total_reserved_slots
    
    # Calculate total slots requested
    total_slots_requested = 0
    for _, row in manager.requests_frame.iterrows():
        slots_needed_per_visit = manager.slots_needed_for_exposure_dict[row['starname']]
        total_slots_requested += int(row['n_inter_max']) * int(slots_needed_per_visit) * int(row['n_intra_max'])
    
    # Calculate utilization percentages
    utilization_available = (total_slots_used / total_available_slots * 100) if total_available_slots > 0 else 0
    utilization_requested = (total_slots_used / total_slots_requested * 100) if total_slots_requested > 0 else 0
    
    # Write report
    with open(manager.output_directory + "runReport.txt", "a") as file:
        file.write("Stats for " + str(round_info) + "\n")
        file.write("------------------------------------------------------" + "\n")
        file.write(f"Total starting slots: {total_scheduled_slots} ({total_scheduled_slots * manager.slot_size / 60:.1f} hours)\n")
        file.write(f"Total reserved slots: {total_reserved_slots} ({total_reserved_slots * manager.slot_size / 60:.1f} hours)\n")
        file.write(f"Total scheduled slots: {total_slots_used} ({total_slots_used * manager.slot_size / 60:.1f} hours)\n")
        file.write(f"Total requested slots: {total_slots_requested} ({total_slots_requested * manager.slot_size / 60:.1f} hours)\n")
        file.write(f"Utilization of requested time: {utilization_requested:.1f}%\n")
        file.write("---\n")
        file.write(f"Total available slots: {total_available_slots} ({total_available_slots * manager.slot_size / 60:.1f} hours)\n")
        file.write(f"Empty available slots: {total_available_slots - total_slots_used} ({(total_available_slots - total_slots_used) * manager.slot_size / 60:.1f} hours)\n")
        file.write(f"Utilization of available time: {utilization_available:.1f}%\n")
        file.write("---\n")

def write_out_results(manager, theta, round, start_the_clock):
    """
    Write the Run Report
    Args:
        manager (obj): a data_admin object
        theta (obj): a Scheduler.theta object
        rount (str): "Round1" or "Round2"
        start_the_clock (obj): time object of when the scheduler code began

    Returns:
        None
    """
    filename = open(manager.output_directory + "runReport.txt", "a")
    theta_n_var = []
    counter = 0
    for v in theta.values():
        varname = v.VarName
        varval = v.X
        counter += varval
    print("Sum of Theta: " + str(counter))
    filename.write("Sum of Theta: " + str(counter) + "\n")
    print("Total Time to complete " + round + ": " + str(np.round(time.time()-start_the_clock,3)))
    filename.write("Total Time to complete " + round +  ": " + str(np.round(time.time()-start_the_clock,3)) + "\n")
    filename.close()

def serialize_schedule(Yrds, manager):
=======

def serialize_schedule(Yrds, planner):
>>>>>>> 83826200
    """
    Turns the non-square matrix of the solution into a square matrix and starts the human readable
    solution by filling in the slots where a star's exposre is started.

    Args:
        Yrds (array): the Gurobi solution with keys of (starname, day, slot) and values 1 or 0.
        planner (obj): a SemesterPlanner object

    Returns:
        None
    """
    df = pd.DataFrame(Yrds.keys(),columns=['r','d','s'])
    df['value'] = [Yrds[k].x for k in Yrds.keys()]
    sparse = df.query('value>0').copy()
    sparse.drop(columns=['value'], inplace=True)
<<<<<<< HEAD
    sparse.to_csv(manager.output_directory + "serialized_outputs_sparse.csv", index=False, na_rep="")
    
    day, slot = np.mgrid[:manager.semester_length,:manager.n_slots_in_night]
    dense1 = pd.DataFrame(dict(d=day.flatten(), s=slot.flatten()))
    dense1 = pd.merge(dense1, sparse, left_on=['d','s'],right_on=['d','s'],how='left')
    dense1['r'] = dense1['r'].fillna('')
    # dense1 has keys for all days and slots, where no star was scheduled to start its observation, the r column is blank
    dense1.to_csv(manager.output_directory + "serialized_outputs_dense_v1.csv", index=False, na_rep="")

    dense2 = dense1.copy()
    access = ac.produce_ultimate_map(manager, manager.requests_frame) #temp until we pickle the manager and read it in
    isAlloc = access['is_alloc'].flatten()
    isClear = access['is_clear'].flatten()
    # have to go backwards otherwise you're adding stars into slots and then testing if the star is in the next slot
    for slot in range(manager.n_slots_in_semester-1, -1, -1):
        name_string = ""
        if isAlloc[slot] == 0:
            name_string += "X"
        if isClear[slot] == 1:
            name_string += "W"
        dense2.loc[slot, 'r'] = name_string + str(dense2.loc[slot, 'r'])

        if dense2.loc[slot, 'r'] in list(manager.requests_frame['starname']):
            slots_needed = manager.slots_needed_for_exposure_dict[dense2.loc[slot, 'r']]
            if slots_needed > 1:
                for t in range(1, slots_needed):
                    dense2.loc[slot + t, 'r'] = str(dense2.loc[slot + t, 'r']) + str(dense2.loc[slot, 'r'])

    # dense2 has keys for all days and slots, manually fill in the reserved slots for each observation and fill in Past/Twilight/Weather info
    dense2.to_csv(manager.output_directory + "serialized_outputs_dense_v2.csv", index=False, na_rep="")
=======
    sparse.to_csv(planner.output_directory + "semester_plan.csv", index=False, na_rep="")
>>>>>>> 83826200

def write_starlist(frame, solution_frame, night_start_time, extras, filler_stars, current_day,
                    outputdir, version='nominal'):
    """
    Generate the nightly script in the correct format.

    Args:
        frame (dataframe): the csv of PI requests for just the targets that were selected
                            to be observed tonight
        solution_frame (dataframe): the solution to the TTP model.plotly
        night_start_time (astropy time object): Beginning of observing interval
        extras (array): starnames of "extra" stars (those not fit into the script)
        filler_stars (array): star names of the stars added in the bonus round
        current_day (str): today's date in format YYYY-MM-DD
        outputdir (str): the directory to save the script file

    Returns:
        None
    """
    total_exptime = 0
    if not os.path.isdir(outputdir):
        os.mkdir(outputdir)
    script_file = os.path.join(outputdir,'script_{}_{}.txt'.format(current_day, version))

    lines = []
    for i, item in enumerate(solution_frame['Starname']):
        filler_flag = solution_frame['Starname'][i] in filler_stars
        row = frame.loc[frame['starname'] == solution_frame['Starname'][i]]
        row.reset_index(inplace=True)
        total_exptime += float(row['exptime'][0])

        start_exposure_hst = str(TimeDelta(solution_frame['Start Exposure'][i]*60,format='sec') + \
                                                night_start_time)[11:16]
        first_available_hst = str(TimeDelta(solution_frame['First Available'][i]*60,format='sec')+ \
                                                night_start_time)[11:16]
        last_available_hst = str(TimeDelta(solution_frame['Last Available'][i]*60,format='sec') + \
                                                night_start_time)[11:16]

        lines.append(format_kpf_row(row, start_exposure_hst, first_available_hst,last_available_hst,
                                    current_day, filler_flag = filler_flag))

    lines.append('')
    lines.append('X' * 45 + 'EXTRAS' + 'X' * 45)
    lines.append('')

    for j in range(len(extras['Starname'])):
        if extras['Starname'][j] in filler_stars:
            filler_flag = True
        else:
            filler_flag = False
        row = frame.loc[frame['starname'] == extras['Starname'][j]]
        row.reset_index(inplace=True)
        lines.append(format_kpf_row(row, '56:78', extras['First Available'][j],
                    extras['Last Available'][j], current_day, filler_flag, True))

    # add buffer lines to end of file
    lines.append("")
    lines.append("")

    with open(script_file, 'w') as f:
        f.write('\n'.join(lines))
    print("Total Open Shutter Time Scheduled: " + str(np.round((total_exptime/3600),2)) + " hours")
    return lines

def format_kpf_row(row, obs_time, first_available, last_available, current_day,
                    filler_flag = False, extra=False):
    """
    Format request data in the specific way needed for the script (relates to the Keck "Magiq"
    software's data ingestion requirements).

    Args:
        row (dataframe): a single row from the requests sheet dataframe
        obs_time (str): the timestamp of the night to begin the exposure according to the TTP.
                        In format HH:MM in HST timezone
        first_available (str): the timestamp of the night where the star is first accessible.
                                In format HH:MM in HST timezone.
        last_available (str): the timestamp of the night where the star is last accessible.
                                In format HH:MM in HST timezone.
        filler_flag (boolean): True of the target was added in the bonus round
        extra (boolean): is this an "extra" target

    Returns:
        line (str): the properly formatted string to be included in the script file
    """

    equinox = '2000'
    # Handle missing pmra/pmdec columns with default values
    pmra = row.get('pmra', [0.0])[0] if 'pmra' in row else 0.0
    pmdec = row.get('pmdec', [0.0])[0] if 'pmdec' in row else 0.0
    updated_ra, updated_dec = pm_correcter(row['ra'][0], row['dec'][0],
                                pmra, pmdec, current_day, equinox=equinox)
    if updated_dec[0] != "-":
        updated_dec = "+" + updated_dec

    cpsname = hs.crossmatch_star_name(row['starname'][0])
    namestring = ' '*(16-len(cpsname[:16])) + cpsname[:16]

    # Handle missing columns with default values
    jmag_val = row.get('jmag', [15.0])[0] if 'jmag' in row else 15.0
    gmag_val = row.get('gmag', [15.0])[0] if 'gmag' in row else 15.0
    teff_val = row.get('teff', [5000])[0] if 'teff' in row else 5000
    gaia_id_val = row.get('gaia_id', ['UNKNOWN'])[0] if 'gaia_id' in row else 'UNKNOWN'
    
    jmagstring = ('jmag=' + str(np.round(float(jmag_val),1)) + ' '* \
        (4-len(str(np.round(jmag_val,1)))))
    exposurestring = (' '*(4-len(str(int(row['exptime'][0])))) + \
        str(int(row['exptime'][0])) + '/' + \
        str(int(row['exptime'][0])) + ' '* \
        (4-len(str(int(row['exptime'][0])))))

    ofstring = ('1of' + str(int(row['n_intra_max'][0])))
    scstring = 'sc=' + 'T'

    numstring = str(int(row['n_exp'][0])) + "x"
    gmagstring = 'gmag=' + str(np.round(float(gmag_val),1)) + \
                                                ' '*(4-len(str(np.round(gmag_val,1))))
    teffstr = 'Teff=' + str(int(teff_val)) + \
                                    ' '*(4-len(str(int(teff_val))))

    gaiastring = str(gaia_id_val) + ' '*(25-len(str(gaia_id_val)))
    programstring = row['program_code'][0]

    if filler_flag:
        # All targets added in round 2 bonus round are lower priority
        priostring = "p3"
    else:
        priostring = "p1"

    if extra == False:
        timestring2 = str(obs_time)
    else:
        # designate a nonsense time
        timestring2 = "56:78"

    line = (namestring + ' ' + updated_ra + ' ' + updated_dec + ' ' + str(equinox) + ' '
                + jmagstring + ' ' + exposurestring + ' ' + ofstring + ' ' + scstring +  ' '
                + numstring + ' '+ gmagstring + ' ' + teffstr + ' ' + gaiastring + ' CC '
                        + priostring + ' ' + programstring + ' ' + timestring2 +
                         ' ' + first_available  + ' ' + last_available )

    # Handle missing Observing Notes column
    observing_notes = row.get('Observing Notes', [''])[0] if 'Observing Notes' in row else ''
    if observing_notes and not pd.isnull(observing_notes):
        line += (' ' + str(observing_notes))

    return line

def pm_correcter(ra, dec, pmra, pmdec, current_day, equinox="2000"):
    """
    Update a star's coordinates due to proper motion.

    Args:
        ra (float): RA in degrees
        dec (float): Dec in degrees
        pmra (float): proper motion in RA (mas/yr), including cos(Dec)
        pmdec (float): proper motion in Dec (mas/yr)
        equinox (str): original epoch (e.g. '2000.0')
        current_day (str): date to which to propagate (e.g. '2025-04-30')

    Returns:
        formatted_ra (str), formatted_dec (str): updated coordinates as strings
    """
    start_time = Time(f'J{equinox}')
    current_time = Time(current_day)
    coord = SkyCoord(
        ra=ra * u.deg,
        dec=dec * u.deg,
        pm_ra_cosdec=pmra * u.mas/u.yr,
        pm_dec=pmdec * u.mas/u.yr,
        obstime=start_time
    )
    new_coord = coord.apply_space_motion(new_obstime=current_time)
    formatted_ra = new_coord.ra.to_string(unit=u.hourangle, sep=' ', pad=True, precision=1)
    formatted_dec = new_coord.dec.to_string(unit=u.deg, sep=' ', pad=True, precision=0)

    return formatted_ra, formatted_dec

# Define column names in advance
columns = [
    'star_name', 'ra', 'dec', 'equinox', 'jmag', 'gmag', 'teff',
    'gaia_dr3_id', 'program_code', 'priority', 'semester',
    'obs_time', 'first_avail', 'last_avail'
]
def parse_star_line(line):
    line = line.strip()

    # Case 1: blank line
    if not line:
        return {col: '' for col in columns}

    # Case 2: line with Xs
    if 'EXTRAS' in line and re.fullmatch(r'X*EXTRASX*', line):
        row = {col: 'XX' for col in columns}
        row['gaia_dr3_id'] = 'EXTRAS'
        return row

    # Normal case: parse structured line
    tokens = line.split()

    try:
        star_name = tokens[0]
        ra = f"{tokens[1]}h{tokens[2]}m{tokens[3]}s"
        dec = f"{tokens[4]}d{tokens[5]}m{tokens[6]}s"
        equinox = tokens[7]

        jmag = re.search(r'jmag=([\d.]+)', line)
        gmag = re.search(r'gmag=([\d.]+)', line)
        teff = re.search(r'Teff=([\d.]+)', line)

        jmag = jmag.group(1) if jmag else ''
        gmag = gmag.group(1) if gmag else ''
        teff = teff.group(1) if teff else ''

        gaia_id_match = re.search(r'DR[23]_\d+', line)
        gaia_id = gaia_id_match.group(0) if gaia_id_match else ''

        post_gaia_tokens = line.split(gaia_id)[-1].strip().split() if gaia_id else []

        program_code = post_gaia_tokens[0] if len(post_gaia_tokens) > 0 else ''
        priority = post_gaia_tokens[1] if len(post_gaia_tokens) > 1 else ''
        semester = post_gaia_tokens[2] if len(post_gaia_tokens) > 2 else ''
        obs_time      = str(post_gaia_tokens[3]) if len(post_gaia_tokens) > 3 else ''
        first_avail   = str(post_gaia_tokens[4]) if len(post_gaia_tokens) > 4 else ''
        last_avail    = str(post_gaia_tokens[5]) if len(post_gaia_tokens) > 5 else ''

        return {
            'star_name': star_name,
            'ra': ra,
            'dec': dec,
            'equinox': equinox,
            'jmag': jmag,
            'gmag': gmag,
            'teff': teff,
            'gaia_dr3_id': gaia_id,
            'program_code': program_code,
            'priority': priority,
            'semester': semester,
            'obs_time': obs_time,
            'first_avail': first_avail,
            'last_avail': last_avail
        }

    except Exception as e:
        # If parsing fails, return blank row (optional)
        return {col: ' ' for col in columns}

<|MERGE_RESOLUTION|>--- conflicted
+++ resolved
@@ -23,104 +23,7 @@
 import astroq.history as hs
 import astroq.access as ac
 
-<<<<<<< HEAD
-def build_fullness_report(serialized_output_sparse, manager, round_info):
-    """
-    Determine how full the schedule is: slots available, slots scheduled, and slots required
-
-    Args:
-        serialized_output_sparse (DataFrame): DataFrame with columns ['r', 'd', 's'] containing scheduled targets
-        manager (obj): a data_admin object
-        round_info (str): Round information for the report
-
-    Returns:
-        None
-    """
-    import astroq.access as ac
-    import math
-    
-    file_path = manager.output_directory + "runReport.txt"
-    print(f"Writing to: {file_path}")
-    
-    # Get access records array to determine available slots
-    access = ac.produce_ultimate_map(manager, manager.requests_frame)
-    
-    # Calculate total available slots using is_alloc (sum of one slice = available slots)
-    total_available_slots = np.sum(access['is_alloc'][0])  # Use first target's slice since all targets have same allocation
-    
-    # Calculate total scheduled slots from serialized output
-    total_scheduled_slots = len(serialized_output_sparse)
-    
-    # Add reserved slots for multi-slot exposures
-    total_reserved_slots = 0
-    for _, row in serialized_output_sparse.iterrows():
-        target_name = row['r']
-        # Find the target in requests frame
-        target_request = manager.requests_frame[manager.requests_frame['starname'] == target_name]
-        if len(target_request) > 0:
-            # Get slots needed for this exposure
-            slots_needed = manager.slots_needed_for_exposure_dict.get(target_name, 1)
-            # Add reserved slots (excluding the starting slot which is already counted)
-            total_reserved_slots += max(0, slots_needed - 1)
-    
-    # Total slots used (scheduled + reserved)
-    total_slots_used = total_scheduled_slots + total_reserved_slots
-    
-    # Calculate total slots requested
-    total_slots_requested = 0
-    for _, row in manager.requests_frame.iterrows():
-        slots_needed_per_visit = manager.slots_needed_for_exposure_dict[row['starname']]
-        total_slots_requested += int(row['n_inter_max']) * int(slots_needed_per_visit) * int(row['n_intra_max'])
-    
-    # Calculate utilization percentages
-    utilization_available = (total_slots_used / total_available_slots * 100) if total_available_slots > 0 else 0
-    utilization_requested = (total_slots_used / total_slots_requested * 100) if total_slots_requested > 0 else 0
-    
-    # Write report
-    with open(manager.output_directory + "runReport.txt", "a") as file:
-        file.write("Stats for " + str(round_info) + "\n")
-        file.write("------------------------------------------------------" + "\n")
-        file.write(f"Total starting slots: {total_scheduled_slots} ({total_scheduled_slots * manager.slot_size / 60:.1f} hours)\n")
-        file.write(f"Total reserved slots: {total_reserved_slots} ({total_reserved_slots * manager.slot_size / 60:.1f} hours)\n")
-        file.write(f"Total scheduled slots: {total_slots_used} ({total_slots_used * manager.slot_size / 60:.1f} hours)\n")
-        file.write(f"Total requested slots: {total_slots_requested} ({total_slots_requested * manager.slot_size / 60:.1f} hours)\n")
-        file.write(f"Utilization of requested time: {utilization_requested:.1f}%\n")
-        file.write("---\n")
-        file.write(f"Total available slots: {total_available_slots} ({total_available_slots * manager.slot_size / 60:.1f} hours)\n")
-        file.write(f"Empty available slots: {total_available_slots - total_slots_used} ({(total_available_slots - total_slots_used) * manager.slot_size / 60:.1f} hours)\n")
-        file.write(f"Utilization of available time: {utilization_available:.1f}%\n")
-        file.write("---\n")
-
-def write_out_results(manager, theta, round, start_the_clock):
-    """
-    Write the Run Report
-    Args:
-        manager (obj): a data_admin object
-        theta (obj): a Scheduler.theta object
-        rount (str): "Round1" or "Round2"
-        start_the_clock (obj): time object of when the scheduler code began
-
-    Returns:
-        None
-    """
-    filename = open(manager.output_directory + "runReport.txt", "a")
-    theta_n_var = []
-    counter = 0
-    for v in theta.values():
-        varname = v.VarName
-        varval = v.X
-        counter += varval
-    print("Sum of Theta: " + str(counter))
-    filename.write("Sum of Theta: " + str(counter) + "\n")
-    print("Total Time to complete " + round + ": " + str(np.round(time.time()-start_the_clock,3)))
-    filename.write("Total Time to complete " + round +  ": " + str(np.round(time.time()-start_the_clock,3)) + "\n")
-    filename.close()
-
-def serialize_schedule(Yrds, manager):
-=======
-
-def serialize_schedule(Yrds, planner):
->>>>>>> 83826200
+def serialize_schedule(Yrds, output_directory):
     """
     Turns the non-square matrix of the solution into a square matrix and starts the human readable
     solution by filling in the slots where a star's exposre is started.
@@ -136,9 +39,8 @@
     df['value'] = [Yrds[k].x for k in Yrds.keys()]
     sparse = df.query('value>0').copy()
     sparse.drop(columns=['value'], inplace=True)
-<<<<<<< HEAD
-    sparse.to_csv(manager.output_directory + "serialized_outputs_sparse.csv", index=False, na_rep="")
-    
+    sparse.to_csv(output_directory + "semester_plan.csv", index=False, na_rep="")
+
     day, slot = np.mgrid[:manager.semester_length,:manager.n_slots_in_night]
     dense1 = pd.DataFrame(dict(d=day.flatten(), s=slot.flatten()))
     dense1 = pd.merge(dense1, sparse, left_on=['d','s'],right_on=['d','s'],how='left')
@@ -167,9 +69,6 @@
 
     # dense2 has keys for all days and slots, manually fill in the reserved slots for each observation and fill in Past/Twilight/Weather info
     dense2.to_csv(manager.output_directory + "serialized_outputs_dense_v2.csv", index=False, na_rep="")
-=======
-    sparse.to_csv(planner.output_directory + "semester_plan.csv", index=False, na_rep="")
->>>>>>> 83826200
 
 def write_starlist(frame, solution_frame, night_start_time, extras, filler_stars, current_day,
                     outputdir, version='nominal'):
