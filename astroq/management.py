"""
Module defining the admin object, which stores, manipulates, and passes information across
all requests easily.

Example usage:
    import admin_functions as af
"""
import os
import math

import numpy as np
import pandas as pd
from astropy.time import Time
from astropy.time import TimeDelta
from configparser import ConfigParser
from types import SimpleNamespace
import logging
logs = logging.getLogger(__name__)

# from kpfcc import DATADIR
DATADIR = os.path.join(os.path.dirname(os.path.dirname(__file__)),'data')
import astroq.history as hs
import astroq.access as ac
<<<<<<< HEAD
=======
import astroq.weather as wh
import astroq.maps as mp
>>>>>>> e5ab6b04


class data_admin(object):
    """A Data Admin object, from which we can easily pass around information.

    Args:
        - config_path (str) = the path and file name to the config.ini file.
        - current_day (str) = the calendar date of the night to produce a script. Format: YYYY-MM-DD.
    Returns:
        None
    """

    def __init__(self, config_path):

        config = ConfigParser()
        config.read(config_path)

        self.upstream_path = eval(config.get('required', 'folder'), {"os": os})

        self.current_day = str(config.get('required', 'current_day'))
        self.semester_directory = self.upstream_path
        self.reports_directory = self.upstream_path + 'reports/'
        self.observatory = config.get('required', 'observatory')

        self.slot_size = int(config.get('other', 'slot_size'))
        self.n_quarters_in_night = int(config.get('other', 'quarters_in_night'))
        self.n_hours_in_night = int(config.get('other', 'hours_in_night'))
        self.daily_starting_time = str(config.get('other', 'daily_starting_time'))
        self.daily_ending_time  = f"{(int(self.daily_starting_time.split(':')[0]) + self.n_hours_in_night) % 24:02d}:{int(self.daily_starting_time.split(':')[1]):02d}"

        # self.allocation_file = os.path.join(self.semester_directory, "inputs/allocation_schedule.txt")
        # self.allocation_file = str(config.get('oia', 'allocation_file'))
        # logs.debug("Using allocation map as defined in: ", self.allocation_file)
        self.past_database_file = os.path.join(self.semester_directory, "inputs/queryJumpDatabase.csv")
        # self.accessibilities_file = os.path.join(self.semester_directory, "inputs/accessibilities_" + str(self.slot_size) + "minSlots.json")
        self.special_map_file = os.path.join(self.semester_directory, "inputs/specialMaps_" + str(self.slot_size) + "minSlots.txt")
        self.zero_out_file = os.path.join(self.semester_directory, "inputs/zero_out.csv")
        self.nonqueue_map_file = os.path.join(self.semester_directory, "inputs/NonQueueMap"  + str(self.slot_size) + ".txt")
        self.nonqueue_file = os.path.join(self.semester_directory, "inputs/NonQueueMap.csv")

        self.random_seed = int(config.get('options', 'random_seed'))
        np.random.seed(self.random_seed)
        self.run_weather_loss = eval(config.get('options', 'run_weather_loss'))#.strip().lower() == "true"

        self.run_optimal_allocation = config.get('oia', 'run_optimal_allocation').strip().lower() == "true"
        self.include_aesthetic = config.get('oia', 'run_with_aesthetics').strip().lower() == "true"
        self.max_quarters = int(config.get('oia', 'maximum_allocated_quarters'))
        self.max_unique_nights = int(config.get('oia', 'maximum_allocated_nights'))
        self.min_represented = 5
        self.whiteout_file = os.path.join(self.semester_directory, "inputs/whiteout_dates.csv")
        self.blackout_file = os.path.join(self.semester_directory, "inputs/blackout_dates.csv")
        self.allow_single_quarters = config.get('oia', 'allow_single_quarter_allocations').strip().lower() == "true"
        self.max_consecutive = int(config.get('oia', 'maximum_consecutive_onsky'))
        self.min_consecutive = int(config.get('oia', 'minimum_consecutive_offsky'))
        self.max_baseline = int(config.get('oia', 'maximum_baseline'))

        self.DATADIR = DATADIR
        self.gurobi_output = config.get('gurobi', 'show_gurobi_output').strip().lower() == "true"
        self.plot_results = config.get('options', 'run_plots').strip().lower() == "true"
        self.run_plots = config.get('options', 'run_plots').strip().lower() == "true"
        self.solve_time_limit = int(config.get('gurobi', 'max_solve_time'))
        self.solve_max_gap = float(config.get('gurobi', 'max_solve_gap'))

        self.run_scheduler = config.get('options', 'run_scheduler').strip().lower() == "true"
        self.run_ttp = config.get('options', 'run_ttp').strip().lower() == "true"
        self.run_round_two = config.get('options', 'run_bonus_round').strip().lower() == "true"
        self.max_bonus = float(config.get('other', 'maximum_bonus_size'))

        self.folder_forecasts = os.path.join(self.semester_directory, "/data/first_forecasts/")
        self.turn_on_off_file = os.path.join(self.semester_directory, "inputs/turnOnOffDates.csv")
        self.starmap_template_filename = os.path.join(self.semester_directory, "inputs/cadenceTemplateFile.csv")
        self.build_starmaps = config.get('other', 'build_starmaps').strip().lower() == "true"

        self.nightly_start_stop_times_file = os.path.join(self.semester_directory, "inputs/nightly_start_stop_times.csv")
        self.run_backup_scripts = config.get('other', 'generate_backup_script').strip().lower() == "true"
        self.backup_file = os.path.join(DATADIR,"bright_backups_frame.csv")
        self.backup_observability_file = os.path.join(DATADIR,"bright_backup_observability.csv")

    def run_admin(self):
        """
        Given today's date, collate all important information about the semester.
        """
        # build out some paths here, so that if current_day changes due to request_set.json file, it is reflected properly
        self.requests_frame = pd.read_csv(os.path.join(self.semester_directory, "inputs/Requests.csv"))
        self.twilight_frame = pd.read_csv(os.path.join(self.semester_directory, "inputs/twilight_times.csv"), parse_dates=True)

        self.output_directory = self.upstream_path  + "outputs/" + str(self.current_day) + "/"
        self.folder_cadences = os.path.join(self.semester_directory, "/outputs/" + str(self.current_day) + "/cadences/")
        self.future_forecast = os.path.join(self.semester_directory, "outputs/" + str(self.current_day) + "/raw_combined_semester_schedule_Round2.txt")
        # Suggest your output directory be something so that it doesn't autosave
        # to the same directory as the run files and crowds up the GitHub repo.
        check = os.path.isdir(self.output_directory)
        if not check:
            os.makedirs(self.output_directory)
            file = open(self.output_directory + "runReport.txt", "w") # later append to this file
            file.close()

        # Get semester parameters and define important quantities
        self.database_info_dict = hs.build_past_history(self.past_database_file, self.requests_frame, self.twilight_frame)
        self.slots_needed_for_exposure_dict = self.build_slots_required_dictionary()

        semester_start_date, semester_end_date, semester_length, semester_year, semester_letter = \
            get_semester_info(self.current_day)
        all_dates_dict, all_dates_array = build_date_dictionary(semester_start_date, semester_length)
        n_nights_in_semester = len(all_dates_dict) - all_dates_dict[self.current_day]
        logs.debug("Total semester length: ", semester_length)
        logs.debug("There are " + str(n_nights_in_semester) + " calendar nights remaining in the semester.")

        # Compute slot grid sizes
        n_slots_in_quarter = int(((self.n_hours_in_night*60)/self.n_quarters_in_night)/self.slot_size)
        n_slots_in_night = n_slots_in_quarter*self.n_quarters_in_night
        n_slots_in_semester = n_slots_in_night*n_nights_in_semester

        # Define the slot and night represents the today's date
        today_starting_slot = all_dates_dict[self.current_day]*n_slots_in_night
        today_starting_night =  all_dates_dict[self.current_day]
        logs.debug("There are " + str(n_slots_in_semester) + " slots remaining in the semester.")

        self.semester_start_date = semester_start_date
        self.semester_length = semester_length
        self.all_dates_dict = all_dates_dict
        self.all_dates_array = all_dates_array
        self.n_slots_in_night = n_slots_in_night
        self.n_nights_in_semester = n_nights_in_semester
        self.n_slots_in_semester = n_slots_in_semester
        self.today_starting_slot = today_starting_slot
        self.today_starting_night = today_starting_night
        self.semester_grid = np.arange(0, self.n_nights_in_semester, 1)
        self.quarters_grid = np.arange(0, self.n_quarters_in_night, 1)

        self.twilight_map_remaining_2D = ac.compute_twilight_map(self)
        self.available_slots_in_each_night = np.sum(self.twilight_map_remaining_2D, axis=1)

        # When running a normal schedule, include the observatory's allocation map
        if self.run_optimal_allocation == False:
<<<<<<< HEAD
                weather_diff_remaining, allocation_map_1D, allocation_map_2D, weathered_map = \
                                    ac.prepare_allocation_map(self)
=======
                allocation_2D_all, allocation_2D_post_weather, weather_diff = wh.prepare_allocation_map(self)
>>>>>>> e5ab6b04
        else:
            # When running the optimal allocation, all dates are possible except for those specifically blacked out
            # Weather arrays are zeros since no weather losses are modeled
            weather_diff = np.zeros(self.n_nights_in_semester, dtype='int')

            # allocation maps are ones because all nights are possible to be allocated
            allocation_2D_all = np.ones((self.n_nights_in_semester, self.n_slots_in_night), dtype='int')
            allocation_2D_post_weather = np.ones((self.n_nights_in_semester, self.n_slots_in_night), dtype='int')

        self.weather_diff = weather_diff
        self.allocation_map_2D = allocation_2D_all
        self.allocation_map_2D_post_weather = allocation_2D_post_weather

        if np.sum(self.weather_diff) == 0:
            self.weathered_days = []
        else:
            self.weathered_days = np.where(np.any(self.weather_diff == 1, axis=1))[0]

    def build_slots_required_dictionary(self, always_round_up_flag=False):
        """
        Computes the slots needed for a given exposure for all requests.
        When always_round_up_flag is false, we can round up or down.
        Example: with 5 minute slot sizes, we want a 6 minute exposure to only require one slot
                (round down) as opposed to 2 slots (round up)

        Args:
            manager (obj): a data_admin object
            always_round_up_flag (boolean): if true, slots needed is always larger than exposure_time
        """
        logs.info("Determining slots needed for exposures.")
        # schedule multi-shots and multi-visits as if a single, long exposure.
        # When n_shots and n_visits are both 1, this reduces down to just the stated exposure time.
        slots_needed_for_exposure_dict = {}
        for n,row in self.requests_frame.iterrows():
            name = row['starname']
            exposure_time = row['exptime']*row['n_exp'] + 45*(row['n_exp'] - 1)
            slots_needed_for_exposure_dict[name] = compute_slots_required_for_exposure(exposure_time, self.slot_size, always_round_up_flag)
        return slots_needed_for_exposure_dict

def get_semester_info(current_day):
    """
    Given today's date, return information about the semester we are currently in.

    Args:
        manager (obj): a data_admin object
    """
    year_flag = False
    # "A" semester runs from Feb 01 through July 31
    if current_day[5:7] in ['02', '03', '04', '05', '06', '07']:
        semester_letter = 'A'
    # "B" semester runs from Aug 1 through Jan 01
    elif current_day[5:7] in ['08', '09', '10', '11', '12', '01']:
        semester_letter = 'B'
        if current_day[5:7] == '01':
            year_flag = True
    else:
        logs.critical("Invalid date. Exiting.") # critical
        return None
    semester_year = current_day[:4]

    if semester_letter == 'A':
        semester_start_date = semester_year + '-02-01'
        semester_end_date = semester_year + '-07-31'
        # check if this is a leap year
        this_year = 2024
        year_limit = 2034
        # Note from Jack Lubin in the year 2024: The year 2034 is arbitrary. In this year,
        # you, the current queue manager, will have to update this line for another 10 years.
        # I could have extended this thousands of years in the future, but thought it would be more
        # fun if one day this line breaks, and every 10 years and someone manually updates it.
        # If/when you need to update it, please send me an email because I'd like to know that Keck
        # is still using this software! Also when you update the line, please sign the list of
        # queue managers below:
        #
        # --------------------------
        # KPF-CC Queue Managers:
        # --------------------------
        # 2024 - Jack Lubin
        # 2034 - your_name_here
        # --------------------------
        if int(semester_year) > year_limit:
            logs.critical("Time to update the leap year array!!! See line 255 in management.py!!!")
            semester_length = 0
        elif int(semester_year) in np.arange(this_year, year_limit, 4):
            semester_length = 182
        else:
            semester_length = 181
    elif semester_letter == 'B':
        if year_flag:
            semester_start_date = str(int(semester_year) - 1) + '-08-01'
            semester_end_date = semester_year + '-01-31'
        else:
            semester_start_date = semester_year + '-08-01'
            semester_end_date = str(int(semester_year) + 1) + '-01-31'
        semester_length = 184
    else:
        logs.critical("Unrecognized semester letter designation!")
        semester_start_date = semester_year + '-01-01'
        semester_end_date = str(semester_year)+ '-01-01'
        semester_length = 0
    return semester_start_date, semester_end_date, semester_length, semester_year, semester_letter

def build_date_dictionary(semester_start_date, semester_length):
    """
    Builds a dictionary where keys are the calendar dates within the semester and values are the
    corresponding day numbers of the semester.

    Args:
        semester_start_date (str): the first day of the semester, format YYYY-MM-DD
        semester_length (int): the number of days in the full semester
    """
    all_dates = {}
    date_formal = Time(semester_start_date, format='iso',scale='utc')
    date = str(date_formal)[:10]
    all_dates[date] = 0
    for i in range(1, semester_length):
        date_formal += TimeDelta(1,format='jd')
        date = str(date_formal)[:10]
        all_dates[date] = i
    return all_dates, list(all_dates.keys())

def compute_slots_required_for_exposure(exposure_time, slot_size, always_round_up_flag):
    slot_size = slot_size * 60 # converting to seconds
    if always_round_up_flag:
        slots_needed_for_exposure = math.ceil(exposure_time/slot_size)
    else:
        if exposure_time > slot_size:
            slots_needed_for_exposure = int(round(exposure_time/slot_size))
        else:
            slots_needed_for_exposure = 1
    return slots_needed_for_exposure

def get_gap_filler_targets(manager):
    """
    Using the results of the two rounds of scheduling, determine what is different between them,
    i.e. which targets were added in Round 2

    Args:
        manager (obj): a data_admin object

    Returns:
        None
    """
    round1_results = manager.output_directory + 'raw_combined_semester_schedule_Round1.txt'
    round2_results = manager.output_directory + 'raw_combined_semester_schedule_Round2.txt'
    if os.path.exists(round1_results) and os.path.exists(round2_results):
        scheduleR1 = np.loadtxt(round1_results, delimiter=',', dtype=str)
        scheduleR2 = np.loadtxt(round2_results, delimiter=',', dtype=str)
        new = scheduleR2[manager.all_dates_dict[manager.current_day]]
        old = scheduleR1[manager.all_dates_dict[manager.current_day]]
        gap_fillers = [x for x in new if x not in old]
    else:
        gap_fillers = []
    np.savetxt(manager.output_directory + 'Round2_Requests.txt', gap_fillers, delimiter=',', fmt="%s")

def prepare_new_semester(config_path):

    config = ConfigParser()
    config.read(config_path)
    little_manager = SimpleNamespace()

    # Set up important variables
    # -----------------------------------------------------------------------------------------
    little_manager.current_day = str(config.get('required', 'current_day'))
    little_manager.run_optimal_allocation = config.get('oia', 'run_optimal_allocation').strip().lower() == "true"

    little_manager.upstream_path = eval(config.get('required', 'folder'), {"os": os})
    little_manager.observatory = config.get('required', 'observatory')

    little_manager.slot_size = int(config.get('other', 'slot_size'))
    little_manager.n_quarters_in_night = int(config.get('other', 'quarters_in_night'))
    little_manager.n_hours_in_night = int(config.get('other', 'hours_in_night'))
    little_manager.daily_starting_time = str(config.get('other', 'daily_starting_time'))
    little_manager.daily_ending_time  = f"{(int(little_manager.daily_starting_time.split(':')[0]) + little_manager.n_hours_in_night) % 24:02d}:{int(little_manager.daily_starting_time.split(':')[1]):02d}"

    little_manager.requests_frame = pd.read_csv(os.path.join(little_manager.upstream_path, "inputs/Requests.csv"))
    try:
        little_manager.nonqueue_frame = pd.read_csv(os.path.join(little_manager.upstream_path, "inputs/NonQueueMap"  + str(little_manager.slot_size) + ".csv"))
    except:
        logs.warning("There are no times reserved for non-queue observations.")
        little_manager.nonqueue_frame = None

    little_manager.semester_start_date, little_manager.semester_end_date, little_manager.semester_length, little_manager.semester_year, little_manager.semester_letter = get_semester_info(little_manager.current_day)
    little_manager.all_dates_dict, little_manager.all_dates_array = build_date_dictionary(little_manager.semester_start_date, little_manager.semester_length)
    little_manager.n_nights_in_semester = len(little_manager.all_dates_dict) - little_manager.all_dates_dict[little_manager.current_day]

    # Create the template file for the cadence plots including true weather map
    # -----------------------------------------------------------------------------------------
    logs.info("Generate the cadence plot template file.")
    dateslist = []
    quarterlist = []
    for d in range(len(little_manager.all_dates_array)):
        for q in range(4):
            dateslist.append(little_manager.all_dates_array[d])
            quarterlist.append(0.5+q)
    falselist = [False]*len(dateslist)
    template_frame = pd.DataFrame({'Date':dateslist, 'Quarter':quarterlist,'Allocated':falselist,'Weathered':falselist})
    template_frame.to_csv(little_manager.upstream_path + 'inputs/cadenceTemplateFile.csv', index=False)

    # Compute twilight times for this semester once and save as csv
    # -----------------------------------------------------------------------------------------
    logs.info("Computing twilight times for the semester.")
    twilight_frame = ac.generate_twilight_times(little_manager.all_dates_array)
    twilight_frame.to_csv(little_manager.upstream_path + 'inputs/twilight_times.csv', index=False)

    # Create the json file containing the accessiblity for each target (elevation + moon safe)
    # -----------------------------------------------------------------------------------------
    logs.info("Computing access maps for all stars.")
    # Create the csv file containing the turn on and turn off dates for each target in each quarter
    # -----------------------------------------------------------------------------------------
    ########### code goes here, use the separation slots between quarters and sum access maps

    if little_manager.run_optimal_allocation == False:
        little_manager.allocation_file = os.path.join(little_manager.upstream_path, "inputs/Observatory_Allocation.csv")
        if os.path.exists(little_manager.allocation_file):
            allocation = ac.format_keck_allocation_info(little_manager.allocation_file)
            allocation_binary = ac.convert_allocation_info_to_binary(little_manager, allocation)
        else:
            logs.critical("file not found {}".format(little_manager.allocation_file))
            logs.critical("Download from https://www2.keck.hawaii.edu/observing/keckSchedule/queryForm.php")
            logs.critical("Save as {}".format(little_manager.allocation_file))<|MERGE_RESOLUTION|>--- conflicted
+++ resolved
@@ -21,11 +21,8 @@
 DATADIR = os.path.join(os.path.dirname(os.path.dirname(__file__)),'data')
 import astroq.history as hs
 import astroq.access as ac
-<<<<<<< HEAD
-=======
 import astroq.weather as wh
-import astroq.maps as mp
->>>>>>> e5ab6b04
+
 
 
 class data_admin(object):
@@ -161,12 +158,7 @@
 
         # When running a normal schedule, include the observatory's allocation map
         if self.run_optimal_allocation == False:
-<<<<<<< HEAD
-                weather_diff_remaining, allocation_map_1D, allocation_map_2D, weathered_map = \
-                                    ac.prepare_allocation_map(self)
-=======
-                allocation_2D_all, allocation_2D_post_weather, weather_diff = wh.prepare_allocation_map(self)
->>>>>>> e5ab6b04
+            allocation_2D_all, allocation_2D_post_weather, weather_diff = wh.prepare_allocation_map(self)
         else:
             # When running the optimal allocation, all dates are possible except for those specifically blacked out
             # Weather arrays are zeros since no weather losses are modeled
