--- conflicted
+++ resolved
@@ -153,10 +153,6 @@
 
         # When running a normal schedule, include the observatory's allocation map
         if self.run_optimal_allocation == False:
-<<<<<<< HEAD
-            allocation_2D_all, allocation_2D_post_weather, weather_diff = wh.prepare_allocation_map(self)
-=======
-
             if self.run_bench_allocation:
                 allocation_2D_all = np.loadtxt('RELATIVE PATH TO SAVED ARRAY HERE', sep=',') 
                 allocation_2D_post_weather, weather_diff = wh.prepare_allocation_map(self, allocation_2D_all)
@@ -166,7 +162,6 @@
                 allocation_map_2D = ac.build_allocation_map(all_dates_dict, allo)
                 allocation_2D_post_weather, weather_diff = wh.prepare_allocation_map(self, allocation_map_2D)
 
->>>>>>> 49920a36
         else:
             # When running the optimal allocation, all dates are possible except for those specifically blacked out
             # Weather arrays are zeros since no weather losses are modeled
