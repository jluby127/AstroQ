--- conflicted
+++ resolved
@@ -156,11 +156,6 @@
         self.today_starting_night = today_starting_night
         self.semester_grid = np.arange(0, self.n_nights_in_semester, 1)
         self.quarters_grid = np.arange(0, self.n_quarters_in_night, 1)
-
-<<<<<<< HEAD
-
-=======
->>>>>>> 8b2325ba
     def build_slots_required_dictionary(self, always_round_up_flag=False):
         """
         Computes the slots needed for a given exposure for all requests.
