--- conflicted
+++ resolved
@@ -1,11 +1,3 @@
-<<<<<<< HEAD
-.DS_Store
-__pycache__
-
-
-# Ignore build directory
-*.egg-info/
-=======
 # Byte-compiled / optimized / DLL files
 __pycache__/
 *.py[cod]
@@ -124,5 +116,4 @@
 
 # PDM
 __pypackages__/
-pdm.lock
->>>>>>> 7f309142
+pdm.lock