import astroq.driver as dr
import astroq.request as rq
import astroq.benchmarking as bn
import argparse
from configparser import ConfigParser
import os
import astroq.management as mn
import astroq.splan as splan
import unittest
from pathlib import Path

import multiprocessing
import time
import requests
import os
from astroq.webapp import launch_app, app
import threading

class TestClass(unittest.TestCase):

    def test_cli(self):
        dr.kpfcc(argparse.Namespace(kpfcc_subcommand=None))

    def test_helloworld(self):
        dr.kpfcc_prep(argparse.Namespace(config_file='examples/hello_world/config_hello_world.ini'))
        dr.kpfcc_build(argparse.Namespace(config_file='examples/hello_world/config_hello_world.ini'))
        dr.schedule(argparse.Namespace(request_file="examples/hello_world/outputs/request_set.json", config_file='examples/hello_world/config_hello_world.ini'))

<<<<<<< HEAD
    def test_round2_weather(self):
        dr.kpfcc_prep(argparse.Namespace(config_file='examples/hello_world/config_hello_world_yesbonus.ini'))
        dr.kpfcc_build(argparse.Namespace(config_file='examples/hello_world/config_hello_world_yesbonus.ini'))
        dr.schedule(argparse.Namespace(request_file="examples/hello_world/outputs/request_set.json", config_file='examples/hello_world/config_hello_world_yesbonus.ini'))
=======
    # def test_round2_weather(self):
    #     dr.kpfcc_prep(argparse.Namespace(config_file='examples/hello_world/config_hello_world_yesbonus.ini'))
    #     dr.kpfcc_build(argparse.Namespace(config_file='examples/hello_world/config_hello_world_yesbonus.ini'))
    #     dr.schedule(argparse.Namespace(request_file="examples/hello_world/outputs/2024-08-05/request_set.json", config_file='examples/hello_world/config_hello_world_yesbonus.ini'))
>>>>>>> 94e62de7

    # def test_bench(self):
    #     dr.bench(argparse.Namespace(config_file='examples/bench/config_benchmark.ini', number_slots=12, thin=10))

    # def test_prep(self):
    #     # test the creation of all upstream files, including the allocation map
    #     dr.kpfcc_prep(argparse.Namespace(config_file='examples/hello_world/config_hello_world.ini'))

    def test_plot(self):
        dr.plot_pkl(argparse.Namespace(config_file='examples/hello_world/config_hello_world.ini'))
        dr.plot_static(argparse.Namespace(config_file='examples/hello_world/config_hello_world.ini'))

    def test_ob_database_pull(self):
        dr.kpfcc_data(argparse.Namespace(pull_file='examples/pull_file.json', database_file='examples/recreate_paper/'))

    # def test_ttp(self):
    #     dr.ttp(argparse.Namespace(config_file='examples/hello_world/config_hello_world.ini'))

    def test_history(self):
        dr.get_history(argparse.Namespace(config_file='examples/hello_world/config_hello_world.ini'))

<<<<<<< HEAD
    def test_dynamic_plotting(self):
        dr.get_dynamics(argparse.Namespace(config_file='examples/hello_world/config_hello_world.ini'))

    def test_webapp(self):
        config_path = 'examples/hello_world/config_hello_world.ini'

        # Launch Flask in a thread
        def run():
            launch_app(config_path, flag=True)

        thread = threading.Thread(target=run, daemon=True)
        thread.start()

        time.sleep(3)  # Wait for server to be ready
        try:
            response = requests.get("http://127.0.0.1:5000")
            assert response.status_code == 200
        finally:
            # Gracefully shut down the Flask app
            try:
                requests.get("http://127.0.0.1:5000/shutdown")
            except requests.exceptions.RequestException:
                pass  # The server might already be down
            thread.join(timeout=5)

    def test_requests_vs_schedule(self):
        req = 'examples/hello_world/outputs/request_set.json'
        sch = 'examples/hello_world/outputs/serialized_outputs_sparse.csv'
        dr.requests_vs_schedule(argparse.Namespace(request_file=req, schedule_file=sch))
=======
    # def test_dynamic_plotting(self):
    #     dr.get_dynamics(argparse.Namespace(config_file='examples/hello_world/config_hello_world.ini'))

    # def test_webapp(self):
    #     config_path = 'examples/hello_world/config_hello_world.ini'

    #     # Launch Flask in a thread
    #     def run():
    #         launch_app(config_path, flag=True)

    #     thread = threading.Thread(target=run, daemon=True)
    #     thread.start()

    #     time.sleep(3)  # Wait for server to be ready
    #     try:
    #         response = requests.get("http://127.0.0.1:5000")
    #         assert response.status_code == 200
    #     finally:
    #         # Gracefully shut down the Flask app
    #         try:
    #             requests.get("http://127.0.0.1:5000/shutdown")
    #         except requests.exceptions.RequestException:
    #             pass  # The server might already be down
    #         thread.join(timeout=5)

    # def test_requests_vs_schedule(self):
    #     req = 'examples/hello_world/outputs/2024-08-05/request_set.json'
    #     sch = 'examples/hello_world/outputs/2024-08-05/serialized_outputs_sparse.csv'
    #     dr.requests_vs_schedule(argparse.Namespace(request_file=req, schedule_file=sch))
>>>>>>> 94e62de7

    # this is not working right now.
    # def test_simulate_history(self):
    #     dr.make_simulated_history(argparse.Namespace(config_file='examples/hello_world/config_hello_world.ini'))

    # we don't care about OIA yet
    # def test_oia(self):
    #     dr.kpfcc_prep(argparse.Namespace(config_file='examples/recreate_paper/oia1/config_oia1.ini'))
    #     dr.kpfcc_build(argparse.Namespace(config_file='examples/recreate_paper/oia1/config_oia1.ini'))
    #     dr.schedule(argparse.Namespace(request_file="examples/recreate_paper/oia1/outputs/2024-08-02/request_set.json", config_file='examples/recreate_paper/oia1/config_oia1.ini'))

if __name__=="__main__":
    unittest.main()<|MERGE_RESOLUTION|>--- conflicted
+++ resolved
@@ -26,20 +26,13 @@
         dr.kpfcc_build(argparse.Namespace(config_file='examples/hello_world/config_hello_world.ini'))
         dr.schedule(argparse.Namespace(request_file="examples/hello_world/outputs/request_set.json", config_file='examples/hello_world/config_hello_world.ini'))
 
-<<<<<<< HEAD
     def test_round2_weather(self):
         dr.kpfcc_prep(argparse.Namespace(config_file='examples/hello_world/config_hello_world_yesbonus.ini'))
         dr.kpfcc_build(argparse.Namespace(config_file='examples/hello_world/config_hello_world_yesbonus.ini'))
         dr.schedule(argparse.Namespace(request_file="examples/hello_world/outputs/request_set.json", config_file='examples/hello_world/config_hello_world_yesbonus.ini'))
-=======
-    # def test_round2_weather(self):
-    #     dr.kpfcc_prep(argparse.Namespace(config_file='examples/hello_world/config_hello_world_yesbonus.ini'))
-    #     dr.kpfcc_build(argparse.Namespace(config_file='examples/hello_world/config_hello_world_yesbonus.ini'))
-    #     dr.schedule(argparse.Namespace(request_file="examples/hello_world/outputs/2024-08-05/request_set.json", config_file='examples/hello_world/config_hello_world_yesbonus.ini'))
->>>>>>> 94e62de7
 
-    # def test_bench(self):
-    #     dr.bench(argparse.Namespace(config_file='examples/bench/config_benchmark.ini', number_slots=12, thin=10))
+    def test_bench(self):
+        dr.bench(argparse.Namespace(config_file='examples/bench/config_benchmark.ini', number_slots=12, thin=10))
 
     # def test_prep(self):
     #     # test the creation of all upstream files, including the allocation map
@@ -52,43 +45,12 @@
     def test_ob_database_pull(self):
         dr.kpfcc_data(argparse.Namespace(pull_file='examples/pull_file.json', database_file='examples/recreate_paper/'))
 
-    # def test_ttp(self):
-    #     dr.ttp(argparse.Namespace(config_file='examples/hello_world/config_hello_world.ini'))
+    def test_ttp(self):
+        dr.ttp(argparse.Namespace(config_file='examples/hello_world/config_hello_world.ini'))
 
     def test_history(self):
         dr.get_history(argparse.Namespace(config_file='examples/hello_world/config_hello_world.ini'))
 
-<<<<<<< HEAD
-    def test_dynamic_plotting(self):
-        dr.get_dynamics(argparse.Namespace(config_file='examples/hello_world/config_hello_world.ini'))
-
-    def test_webapp(self):
-        config_path = 'examples/hello_world/config_hello_world.ini'
-
-        # Launch Flask in a thread
-        def run():
-            launch_app(config_path, flag=True)
-
-        thread = threading.Thread(target=run, daemon=True)
-        thread.start()
-
-        time.sleep(3)  # Wait for server to be ready
-        try:
-            response = requests.get("http://127.0.0.1:5000")
-            assert response.status_code == 200
-        finally:
-            # Gracefully shut down the Flask app
-            try:
-                requests.get("http://127.0.0.1:5000/shutdown")
-            except requests.exceptions.RequestException:
-                pass  # The server might already be down
-            thread.join(timeout=5)
-
-    def test_requests_vs_schedule(self):
-        req = 'examples/hello_world/outputs/request_set.json'
-        sch = 'examples/hello_world/outputs/serialized_outputs_sparse.csv'
-        dr.requests_vs_schedule(argparse.Namespace(request_file=req, schedule_file=sch))
-=======
     # def test_dynamic_plotting(self):
     #     dr.get_dynamics(argparse.Namespace(config_file='examples/hello_world/config_hello_world.ini'))
 
@@ -114,11 +76,10 @@
     #             pass  # The server might already be down
     #         thread.join(timeout=5)
 
-    # def test_requests_vs_schedule(self):
-    #     req = 'examples/hello_world/outputs/2024-08-05/request_set.json'
-    #     sch = 'examples/hello_world/outputs/2024-08-05/serialized_outputs_sparse.csv'
-    #     dr.requests_vs_schedule(argparse.Namespace(request_file=req, schedule_file=sch))
->>>>>>> 94e62de7
+    def test_requests_vs_schedule(self):
+        req = 'examples/hello_world/outputs/request_set.json'
+        sch = 'examples/hello_world/outputs/serialized_outputs_sparse.csv'
+        dr.requests_vs_schedule(argparse.Namespace(request_file=req, schedule_file=sch))
 
     # this is not working right now.
     # def test_simulate_history(self):
