import astroq.driver as dr
import astroq.benchmarking as bn
import argparse
from configparser import ConfigParser
import os
import astroq.management as mn
import astroq.splan as splan
import unittest
from pathlib import Path

import multiprocessing
import time
import requests
import os
from astroq.webapp import launch_app, app
import threading

class TestClass(unittest.TestCase):

    def test_cli(self):
        dr.kpfcc(argparse.Namespace(kpfcc_subcommand=None))

    def test_helloworld(self):
        dr.kpfcc_plan_semester(argparse.Namespace(config_file='examples/hello_world/config_hello_world.ini'))

    def test_round2_weather(self):
        dr.kpfcc_prep(argparse.Namespace(config_file='examples/hello_world/config_hello_world_yesbonus.ini'))
<<<<<<< HEAD
        dr.kpfcc_plan_semester(argparse.Namespace(config_file='examples/hello_world/config_hello_world_yesbonus.ini'))
=======
        dr.kpfcc_build(argparse.Namespace(config_file='examples/hello_world/config_hello_world_yesbonus.ini'))
        dr.schedule(argparse.Namespace(request_file="examples/hello_world/outputs/2024-08-05/request_set.json", config_file='examples/hello_world/config_hello_world_yesbonus.ini'))
>>>>>>> 8b2325ba

    def test_bench(self):
        dr.bench(argparse.Namespace(config_file='examples/bench/config_benchmark.ini', number_slots=12, thin=10))

    def test_prep(self):
        dr.kpfcc_prep(argparse.Namespace(config_file='/Users/jack/Desktop/test_folder/test_config.ini'))

    def test_plot(self):
        dr.plot_pkl(argparse.Namespace(config_file='examples/hello_world/config_hello_world.ini'))
        dr.plot_static(argparse.Namespace(config_file='examples/hello_world/config_hello_world.ini'))

    def test_ob_database_pull(self):
        dr.kpfcc_data(argparse.Namespace(pull_file='examples/pull_file.json', database_file='examples/recreate_paper/'))

    def test_ttp(self):
        dr.ttp(argparse.Namespace(config_file='examples/hello_world/config_hello_world.ini'))

    def test_history(self):
        dr.get_history(argparse.Namespace(config_file='examples/hello_world/config_hello_world.ini'))

    def test_dynamic_plotting(self):
        dr.get_dynamics(argparse.Namespace(config_file='examples/hello_world/config_hello_world.ini'))

<<<<<<< HEAD
    # def test_webapp(self):
    #     config_path = 'examples/hello_world/config_hello_world.ini'

    #     # Launch Flask in a thread
    #     def run():
    #         launch_app(config_path, flag=True)

    #     thread = threading.Thread(target=run, daemon=True)
    #     thread.start()

    #     time.sleep(3)  # Wait for server to be ready
    #     try:
    #         response = requests.get("http://127.0.0.1:5000")
    #         assert response.status_code == 200
    #     finally:
    #         # Gracefully shut down the Flask app
    #         try:
    #             requests.get("http://127.0.0.1:5000/shutdown")
    #         except requests.exceptions.RequestException:
    #             pass  # The server might already be down
    #         thread.join(timeout=5)

    def test_requests_vs_schedule(self):
        sch = 'examples/hello_world/outputs/semester_plan.csv'
        dr.requests_vs_schedule(argparse.Namespace(config_file='examples/hello_world/config_hello_world.ini', schedule_file=sch))
=======
    def test_webapp(self):
        config_path = 'examples/hello_world/config_hello_world.ini'

        # Launch Flask in a thread
        def run():
            launch_app(config_path, flag=True)

        thread = threading.Thread(target=run, daemon=True)
        thread.start()

        time.sleep(3)  # Wait for server to be ready
        try:
            response = requests.get("http://127.0.0.1:5000")
            assert response.status_code == 200
        finally:
            # Gracefully shut down the Flask app
            try:
                requests.get("http://127.0.0.1:5000/shutdown")
            except requests.exceptions.RequestException:
                pass  # The server might already be down
            thread.join(timeout=5)

    def test_requests_vs_schedule(self):
        req = 'examples/hello_world/outputs/2024-08-05/request_set.json'
        sch = 'examples/hello_world/outputs/2024-08-05/serialized_outputs_sparse.csv'
        dr.requests_vs_schedule(argparse.Namespace(request_file=req, schedule_file=sch))
>>>>>>> 8b2325ba

    # this is not working right now.
    # def test_simulate_history(self):
    #     dr.make_simulated_history(argparse.Namespace(config_file='examples/hello_world/config_hello_world.ini'))

    # we don't care about OIA yet
    # def test_oia(self):
    #     dr.kpfcc_prep(argparse.Namespace(config_file='examples/recreate_paper/oia1/config_oia1.ini'))
    #     dr.kpfcc_build(argparse.Namespace(config_file='examples/recreate_paper/oia1/config_oia1.ini'))
    #     dr.schedule(argparse.Namespace(request_file="examples/recreate_paper/oia1/outputs/2024-08-02/request_set.json", config_file='examples/recreate_paper/oia1/config_oia1.ini'))

if __name__=="__main__":
    unittest.main()<|MERGE_RESOLUTION|>--- conflicted
+++ resolved
@@ -25,12 +25,7 @@
 
     def test_round2_weather(self):
         dr.kpfcc_prep(argparse.Namespace(config_file='examples/hello_world/config_hello_world_yesbonus.ini'))
-<<<<<<< HEAD
         dr.kpfcc_plan_semester(argparse.Namespace(config_file='examples/hello_world/config_hello_world_yesbonus.ini'))
-=======
-        dr.kpfcc_build(argparse.Namespace(config_file='examples/hello_world/config_hello_world_yesbonus.ini'))
-        dr.schedule(argparse.Namespace(request_file="examples/hello_world/outputs/2024-08-05/request_set.json", config_file='examples/hello_world/config_hello_world_yesbonus.ini'))
->>>>>>> 8b2325ba
 
     def test_bench(self):
         dr.bench(argparse.Namespace(config_file='examples/bench/config_benchmark.ini', number_slots=12, thin=10))
@@ -54,33 +49,6 @@
     def test_dynamic_plotting(self):
         dr.get_dynamics(argparse.Namespace(config_file='examples/hello_world/config_hello_world.ini'))
 
-<<<<<<< HEAD
-    # def test_webapp(self):
-    #     config_path = 'examples/hello_world/config_hello_world.ini'
-
-    #     # Launch Flask in a thread
-    #     def run():
-    #         launch_app(config_path, flag=True)
-
-    #     thread = threading.Thread(target=run, daemon=True)
-    #     thread.start()
-
-    #     time.sleep(3)  # Wait for server to be ready
-    #     try:
-    #         response = requests.get("http://127.0.0.1:5000")
-    #         assert response.status_code == 200
-    #     finally:
-    #         # Gracefully shut down the Flask app
-    #         try:
-    #             requests.get("http://127.0.0.1:5000/shutdown")
-    #         except requests.exceptions.RequestException:
-    #             pass  # The server might already be down
-    #         thread.join(timeout=5)
-
-    def test_requests_vs_schedule(self):
-        sch = 'examples/hello_world/outputs/semester_plan.csv'
-        dr.requests_vs_schedule(argparse.Namespace(config_file='examples/hello_world/config_hello_world.ini', schedule_file=sch))
-=======
     def test_webapp(self):
         config_path = 'examples/hello_world/config_hello_world.ini'
 
@@ -104,10 +72,8 @@
             thread.join(timeout=5)
 
     def test_requests_vs_schedule(self):
-        req = 'examples/hello_world/outputs/2024-08-05/request_set.json'
-        sch = 'examples/hello_world/outputs/2024-08-05/serialized_outputs_sparse.csv'
-        dr.requests_vs_schedule(argparse.Namespace(request_file=req, schedule_file=sch))
->>>>>>> 8b2325ba
+        sch = 'examples/hello_world/outputs/semester_plan.csv'
+        dr.requests_vs_schedule(argparse.Namespace(config_file='examples/hello_world/config_hello_world.ini', schedule_file=sch))
 
     # this is not working right now.
     # def test_simulate_history(self):
